def init():
    """
    Returns
    -------
    debug : dict
        default debug dict
    """
    debug = dict(develop=False,
                 arc=False,
                 obj_profile=False,
                 sky_sub=False,
                 trace=False,
<<<<<<< HEAD
=======
                 wave=False,
                 sky_sub=False,
>>>>>>> 23b0e55b
                 trace_obj=False,
                 wave=False,
                 )
    return debug<|MERGE_RESOLUTION|>--- conflicted
+++ resolved
@@ -10,12 +10,7 @@
                  obj_profile=False,
                  sky_sub=False,
                  trace=False,
-<<<<<<< HEAD
-=======
                  wave=False,
-                 sky_sub=False,
->>>>>>> 23b0e55b
                  trace_obj=False,
-                 wave=False,
                  )
     return debug