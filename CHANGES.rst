--- conflicted
+++ resolved
@@ -7,7 +7,6 @@
 - Eliminates BPM base class
 - More doc + cleaning at top level, e.g. base classes
 - Hot fix for flatfield;  illumflat was getting divided into the pixelflatnrm image
-<<<<<<< HEAD
 - Implementation of 2d coadds including a script to perform them.
 - Fixed bug in extract.fit_profile that was introduced when implementing 2d coadds
 - Polynomial order for object finding is now part of parset.
@@ -17,11 +16,9 @@
 - Reworked master output for traceslits
 - Fixed a bug associated with binned images being proc'd incorrectly.
 - Fixed master_key outputs in headers to deal with different detectors.
-=======
 - Modify -c in pypeit_setup to require a setup (or all) be specified when writing, e.g. 'all' or 'A,C'
 - Generated a new spectrograph child for LRISr in long-slit read-out mode (only 2 amps, 1 per detector)
 - Require astropy >=3.1  [required for coadding at the least]
->>>>>>> d4ccc043
 
 
 0.9.1 (4 Feb 2019)
