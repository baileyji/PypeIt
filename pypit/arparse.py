from __future__ import (print_function, absolute_import, division, unicode_literals)
from future.utils import iteritems

try:
    basestring
except NameError:  # For Python 3
    basestring = str

import collections
import inspect

import glob
from os import path
from multiprocessing import cpu_count

import numpy as np

from astropy.time import Time

try:
    from xastropy.xutils import xdebug as debugger
except ImportError:
    import pdb as debugger

# Logging
from pypit import msgs

# TODO: Ever used?
#from pypit import ardebug
#debug = ardebug.init()

# Initialize the settings variables
argflag, spect = None, None

class NestedDict(dict):
    """
    A class to generate nested dicts
    """
    def __getitem__(self, item):
        try:
            return dict.__getitem__(self, item)
        except KeyError:
            value = self[item] = type(self)()
            return value


class BaseFunctions(object):
    def __init__(self, defname, savname):
        """ Initialise a settings class. These base functions are used by both spect and argflag settings.

        Parameters
        ----------
        defname : str
          Name of the default settings file to load.
        savname : str
          Name of the file that should save the complete list of the loaded settings.
        """
        self._defname = defname
        self._afout = open(savname, 'w')

    def load_file(self, filename=None, base=False):
        """ Load a settings file

        Parameters
        ----------
        filename : str
          Name of the settings file to load. If None, the default settings will be loaded.

        Returns
        -------
        linesarr : list
          Each element of this list contains a line that is read in from a settings file.
        """
        if filename is None:
            msgs.info("Loading default settings")
        else:
            msgs.info("Loading settings")
        try:
            if filename is None:
                if base:
                    if isinstance(self, BaseArgFlag):
                        basefile = glob.glob(path.dirname(__file__))[0] + "/data/settings/settings.baseargflag"
                    elif isinstance(self, BaseSpect):
                        basefile = glob.glob(path.dirname(__file__))[0] + "/data/settings/settings.basespect"
                    else:
                        msgs.error("No base for this class")
                    msgs.info("Loading base settings from {:s}".format(basefile.split('/')[-1]))
                    lines = open(basefile, 'r').readlines()
                else:
                    lines = open(self._defname, 'r').readlines()
            else:
                lines = open(filename, 'r').readlines()
        except IOError:
            if filename is None:
                msgs.error("Default settings file does not exist:" + msgs.newline() +
                           self._defname)
            else:
                msgs.error("Settings file does not exist:" + msgs.newline() +
                           self._defname)
        linesarr = self.load_lines(lines)
        return linesarr

    def load_lines(self, lines):
        """ Load a lines of a settings file.
        Ignore comment lines (those that start with a #)
        Replace special characters.

        Parameters
        ----------
        lines : list
          A list containing all settings lines to be parsed.

        Returns
        -------
        linesarr : list
          Each element of this list contains a line that is read in from a settings file.
        """
        linesarr = []
        for ll in lines:
            ll = ll.replace("\t", " ").replace("\n", " ")
            if len(ll.strip()) == 0:
                # Nothing on a line
                continue
            elif ll.strip()[0] == '#':
                # A comment line
                continue
            # Remove comments
            ll = ll.split("#")[0].strip()
            linesarr.append(ll.split())
        return linesarr


class BaseArgFlag(BaseFunctions):
    def __init__(self, defname, savname):
        """ Initialize the base functions for the arguments and flags.
        This class contains the functions to load the arguments and flags
        that are common to all reduction programs (i..e ARMED, ARMS, etc.)

        Parameters
        ----------
        defname : str
          Name of the default settings file to load.
        savname : str
          Name of the file that should save the complete list of the loaded settings.
        """
        super(BaseArgFlag, self).__init__(defname, savname)
        self._argflag = NestedDict()

    def init_param(self):
        """ Initialze the parameter list
        """
        # Base
        lines = self.load_file(base=True)
        self.set_paramlist(lines)
        # Pipeline specific
        lines = self.load_file()
        self.set_paramlist(lines)



    def save(self):
        """ Save the arguments and flags settings used for a given reduction
        """
        def savedict(dct, keylst, keys):
            for (key, value) in iteritems(dct):
                keys += [str(key)]
                if isinstance(value, dict):
                    savedict(value, keylst, keys)
                else:
                    keylst += [str(' ').join(keys) + str(" ") +
                               str("{0}\n".format(value).replace(" ", ""))]
                del keys[-1]

        keylst = []
        savedict(self._argflag.copy(), keylst, [])
        # Sort the list
        keylst = sorted(keylst, key=str.lower)
        # Write the list out in the set order
        for i in range(len(keylst)):
            lstsplt = keylst[i].split(" ")[0]
            # Include a newline after a new keyword
            if i == 0:
                prev = lstsplt
            if prev != lstsplt:
                self._afout.write(str("\n"))
            self._afout.write(keylst[i])
            prev = lstsplt
        self._afout.close()

    def set_param(self, lst, value=None):
        """ Save a single parameter to the argflag dictionary

        Parameters
        ----------
        lst : str or list
          Either a string containing the keyword argument (e.g. 'run redname ARMS')
          or a list containing the elements of the keyword argument (e.g. ['run', 'redname']).
          If lst is a list, value must be specified.
        value : any type
          The value of the keyword argument provided by lst (when lst is of type list).
        """
        members = [x for x, y in inspect.getmembers(self, predicate=inspect.ismethod)]
        if isinstance(lst, basestring):
            lst = lst.split()
            value = None  # Force the value to be None
        else:
            if type(lst) is list and value is None:
                msgs.error("Couldn't read the value from one of the keyword arguments:" + msgs.newline() +
                           " ".join(lst))
        if value is None:
            func = "_".join(lst[:-1])
            value = "{0:s}".format(str(lst[-1]))
        else:
            func = "_".join(lst)
        if func in members:
            func = "self." + func + "('{0:s}')".format(value)
            eval(func)
        else:
            msgs.error("There appears to be an error on the following parameter:" + msgs.newline() +
                       " ".join(lst) + " {0:s}".format(str(value)))

    def set_paramlist(self, lstall):
        """ Save a list of parameters to the argflag dictionary

        Parameters
        ----------
        lstall : list
          Each element of the lstall is a list containing a full line of a setting
          (e.g. a single element of lstall might look like ['run', 'redname', 'ARMS'])
        """
        for ll in range(len(lstall)):
            lst = lstall[ll]
            cnt = 1
            succeed = False
            members = [x for x, y in inspect.getmembers(self, predicate=inspect.ismethod)]
            while cnt < len(lst):
                func = "_".join(lst[:-cnt])
                # Determine if there are options that need to be passed to this function
                options = ""
                nmbr = [[],   # Suffix on 1st arg
                        [],    # Suffix on 2nd arg
                        ["manual"]]    # Suffix on 3rd arg
                ltr = "a"
                for nn in range(len(nmbr)):
                    if nn == 0:
                        ltr = "a"
                    elif nn == 1:
                        ltr = "b"
                    elif nn == 2:
                        ltr = "c"
                    anmbr = nmbr[nn]
                    for aa in anmbr:
                        fspl = func.split("_")
                        if len(fspl) <= nn:
                            continue
                        aatmp = func.split("_")[nn]
                        if aa in aatmp:
                            try:
                                aanum = int(aatmp.lstrip(aa))
                                options += ", {0:s}nmbr={1:d}".format(ltr, aanum)
                            except ValueError:
                                msgs.error("There must be an integer suffix on the {0:s} keyword argument:".format(aa) +
                                           msgs.newline() + " ".join(lst))
                            func = func.replace(aatmp, aa)
                if func in members:
                    func = "self." + func + "('{0:s}'".format(" ".join(lst[-cnt:]))
                    func += options
                    func += ")"
                    eval(func)
                    succeed = True
                    break
                else:
                    cnt += 1
            if not succeed:
                debugger.set_trace()
                msgs.error("There appears to be an error on the following input line:" + msgs.newline() +
                           " ".join(lst))


    def update(self, v, ll=None):
        """ Update an element of the argflag dictionary

        Parameters
        ----------
        v : any type
          The value of a keyword argument
        ll : list (optional)
          A list containing the keyword (i.e. without the value).
          In general, ll is determined by traceback to the argument
          that called update.
        """
        def ingest(dct, upd):
            """
            Ingest the upd dictionary into dct
            """
            for (kk, vv) in iteritems(upd):
                if isinstance(vv, collections.Mapping):
                    r = ingest(dct.get(kk, {}), vv)
                    dct[kk] = r
                else:
                    dct[kk] = upd[kk]
            return dct
        # First derive a list of the arguments for the keyword to be updated
        if ll is None:
            # update() is called from within this class,
            # so grab the name of the parent function
            ll = inspect.currentframe().f_back.f_code.co_name.split('_')
        # Store a copy of the dictionary to be updated
        dstr = self._argflag.copy()
        # Formulate a dictionary that lists the argument to be updated
        udct = dict({ll[-1]: v})
        for ii in range(1, len(ll)):
            udct = dict({ll[-ii-1]: udct.copy()})
        # Update the master dictionary
        self._argflag = ingest(dstr, udct).copy()

    def arc_combine_match(self, v=-1.0):    #
        """ Match similar arc frames together? A successful match is found when the frames
        are similar to within N-sigma, where N is the argument of this expression. If v<0,
        arc frames will not be matched.

        Parameters
        ----------
        v : str
          value of the keyword argument given by the name of this function
        """
        v = key_float(v)
        self.update(v)

    def arc_combine_method(self, v='weightmean'):   #
        """ What method should be used to combine the arc frames?

        Parameters
        ----------
        v : str
          value of the keyword argument given by the name of this function
        """
        allowed = combine_methods()
        v = key_allowed(v, allowed)
        self.update(v)

    def arc_combine_reject_cosmics(self, v=-1.0):   #
        """ Specify the rejection threshold (in standard deviations) for
        cosmic rays when combining the arc frames. If v<0, cosmic rays
        will not be rejected.

        Parameters
        ----------
        v : str
          value of the keyword argument given by the name of this function
        """
        v = key_float(v)
        self.update(v)

    def arc_combine_reject_lowhigh(self, v=[0, 0]): #
        """ Specify the number of low/high pixels to be rejected when combining
        the arc frames, in the format: [low,high].

        Parameters
        ----------
        v : str
          value of the keyword argument given by the name of this function
        """
        v = key_list(v)
        if len(v) != 2:
            msgs.error("The argument of {0:s} must be a two element list".format(get_current_name()))
        if v[0] < 0 or v[1] < 0:
            msgs.error("The list values of argument {0:s} must be >= 0".format(get_current_name()))
        self.update(v)

    def arc_combine_reject_level(self, v=[3.0, 3.0]):   #
        """ Specify the significance threshold (in standard deviations)
        used to reject deviant pixels when combining the arc frames,
        in the format: [low,high].

        Parameters
        ----------
        v : str
          value of the keyword argument given by the name of this function
        """
        v = key_list(v)
        if len(v) != 2:
            msgs.error("The argument of {0:s} must be a two element list".format(get_current_name()))
        if v[0] < 0.0 or v[1] < 0.0:
            msgs.error("The list values of argument {0:s} must be >= 0".format(get_current_name()))
        self.update(v)

    def arc_combine_reject_replace(self, v='maxnonsat'):    #
        """ What should be done if all pixels are rejected when
        combining the arc frames?

        Parameters
        ----------
        v : str
          value of the keyword argument given by the name of this function
        """
        allowed = combine_replaces()
        v = key_allowed(v, allowed)
        self.update(v)

    def arc_combine_satpix(self, v='reject'):   #
        """ What should be done to saturated pixels when combining the arc frames?

        Parameters
        ----------
        v : str
          value of the keyword argument given by the name of this function
        """
        allowed = combine_satpixs()
        v = key_allowed(v, allowed)
        self.update(v)

    def arc_extract_binby(self, v=1.0): #
        """ Binning factor to use when extracting 1D arc spectrum. A value of
        1 means that no binning will be performed. This argument does not need
        to be an integer, but it should be >=1.0.

        Parameters
        ----------
        v : str
          value of the keyword argument given by the name of this function
        """
        v = key_float(v)
        if v < 1.0:
            msgs.error("The argument of {0:s} must be >= 1.0".format(get_current_name()))
        self.update(v)

    def arc_load_calibrated(self, v):   #
        """ If the extracted arc have previously been calibrated and saved, load the calibration files?

        Parameters
        ----------
        v : str
          value of the keyword argument given by the name of this function
        """
        v = key_bool(v)
        self.update(v)

    def arc_load_extracted(self, v):    #
        """ If the master arc has previously been extracted and saved, load the 1D extractions?

        Parameters
        ----------
        v : str
          value of the keyword argument given by the name of this function
        """
        v = key_bool(v)
        self.update(v)

    def arc_calibrate_detection(self, v):   #
        """ How significant should the arc line detections be (in units of a standard deviation)

        Parameters
        ----------
        v : str
          value of the keyword argument given by the name of this function
        """
        v = key_float(v)
        self.update(v)

    def arc_calibrate_IDpixels(self, v):    #
        """ Manually set the pixels to be identified

        Parameters
        ----------
        v : str
          value of the keyword argument given by the name of this function
        """
        v = key_list(v)
        self.update(v)

    def arc_calibrate_IDwaves(self, v): #
        """ Manually set the corresponding ID wavelengths

        Parameters
        ----------
        v : str
          value of the keyword argument given by the name of this function
        """
        v = key_list(v)
        self.update(v)

    def arc_calibrate_lamps(self, v):   #
        """ Name of the ions used for the wavelength calibration

        Parameters
        ----------
        v : str
          value of the keyword argument given by the name of this function
        """
        if v == 'None':
            self.update(None)
        else:
            allowed = ['ArI', 'CdI', 'HgI', 'HeI', 'KrI', 'NeI', 'XeI', 'ZnI', 'ThAr', 'None']
            v = key_list_allowed(v, allowed)
            self.update(v)

    def arc_calibrate_method(self, v):  #
        """ What method should be used to fit the individual arc lines.
        The 'fit' option is perhaps the most accurate; the 'simple' method
        uses a polynomial fit (to the log of a gaussian), is the fastest
        and is reliable

        Parameters
        ----------
        v : str
          value of the keyword argument given by the name of this function
        """
        allowed = ['fit', 'simple', 'arclines']
        v = key_allowed(v, allowed)
        self.update(v)

    def arc_calibrate_nfitpix(self, v): #
        """ Number of pixels to fit when deriving the centroid of the
        arc lines (an odd number is best)

        Parameters
        ----------
        v : str
          value of the keyword argument given by the name of this function
        """
        v = key_int(v)
        if v % 2 == 0:
            msgs.warn("An odd integer is recommended for the argument of {0:s}".format(get_current_name()))
        self.update(v)

    def arc_calibrate_numsearch(self, v):   #
        """ Number of brightest arc lines to search for preliminary identification

        Parameters
        ----------
        v : str
          value of the keyword argument given by the name of this function
        """
        v = key_int(v)
        self.update(v)

    def arc_useframe(self, v):  #
        """ What filetype should be used for wavelength calibration (arc),
        you can also specify a master calibrations file if it exists.

        Parameters
        ----------
        v : str
          value of the keyword argument given by the name of this function
        """
        allowed = ["arc"]
        v = key_none_allowed_filename(v, allowed)
        self.update(v)

    def bias_combine_method(self, v):   #
        """ What method should be used to combine the bias frames?

        Parameters
        ----------
        v : str
          value of the keyword argument given by the name of this function
        """
        allowed = combine_methods()
        v = key_allowed(v, allowed)
        self.update(v)

    def bias_combine_reject_cosmics(self, v):   #
        """ Specify the rejection threshold (in standard deviations) for
        cosmic rays when combining the bias frames. If v<0, cosmic rays
        will not be rejected.

        Parameters
        ----------
        v : str
          value of the keyword argument given by the name of this function
        """
        v = key_float(v)
        self.update(v)

    def bias_combine_reject_lowhigh(self, v):   #
        """ Specify the number of low/high pixels to be rejected when combining
        the bias frames, in the format: [low,high].

        Parameters
        ----------
        v : str
          value of the keyword argument given by the name of this function
        """
        v = key_list(v)
        if len(v) != 2:
            msgs.error("The argument of {0:s} must be a two element list".format(get_current_name()))
        if v[0] < 0 or v[1] < 0:
            msgs.error("The list values of argument {0:s} must be >= 0".format(get_current_name()))
        self.update(v)

    def bias_combine_reject_level(self, v): #
        """  Specify the significance threshold (in standard deviations)
        used to reject deviant pixels when combining the bias frames,
        in the format: [low,high].

        Parameters
        ----------
        v : str
          value of the keyword argument given by the name of this function
        """
        v = key_list(v)
        if len(v) != 2:
            msgs.error("The argument of {0:s} must be a two element list".format(get_current_name()))
        if v[0] < 0.0 or v[1] < 0.0:
            msgs.error("The list values of argument {0:s} must be >= 0".format(get_current_name()))
        self.update(v)

    def bias_combine_reject_replace(self, v):   #
        """ What should be done if all pixels are rejected when
        combining the bias frames?

        Parameters
        ----------
        v : str
          value of the keyword argument given by the name of this function
        """
        allowed = combine_replaces()
        v = key_allowed(v, allowed)
        self.update(v)

    def bias_combine_satpix(self, v):   #
        """ What should be done to saturated pixels when combining the bias frames?

        Parameters
        ----------
        v : str
          value of the keyword argument given by the name of this function
        """
        allowed = combine_satpixs()
        v = key_allowed(v, allowed)
        self.update(v)

    '''
    def bias_useoverscan(self, v):
        """ Subtract the bias level using the overscan region?

        Parameters
        ----------
        v : str
          value of the keyword argument given by the name of this function
        """
        v = key_bool(v)
        self.update(v)
    '''

    def bias_useframe(self, v): #
        """ How to subtract the detector bias (bias, overscan, dark, none),
        you can also specify a master calibrations file if it exists.
        Alternatively, you can select more than one option (e.g. dark and
        overscan or bias and overscan), by providing a list of values
        (e.g. bias useframe [bias,overscan]).

        Parameters
        ----------
        v : str
          value of the keyword argument given by the name of this function
        """
        allowed = ['bias', 'overscan', 'dark', 'none']
        if "," in v:
            # Must be a list - multiple options
            v = key_list(v)
            if "none" in v:
                msgs.error("'none' cannot be a list element for the argument of {0:s}".format(get_current_name()))
            if ("bias" in v) and ("dark" in v):
                msgs.error("'bias' and 'dark' cannot both be a list elements of {0:s}".format(get_current_name()))
            for ll in v:
                if ll not in allowed:
                    msgs.error("The argument of {0:s} must be one of".format(get_current_name()) + msgs.newline() +
                               ", ".join(allowed) + " or a list containing these options")
            if "overscan" in v:
                self.bias_useoverscan("true")
            if "bias" in v:
                v = "bias"
            elif "dark" in v:
                v = "dark"
            else:
                msgs.error("The argument of {0:s} must be one of".format(get_current_name()) + msgs.newline() +
                           ", ".join(allowed) + " or a list containing these options")
        elif v.lower() == "none":
            v = None
        elif v.lower() not in allowed:
            msgs.info("Assuming the following is the name of a bias frame:" + msgs.newline() + v)
        self.update(v)

    def output_overwrite(self, v): #
        """ Overwrite any existing output files?

        Parameters
        ----------
        v : str
          value of the keyword argument given by the name of this function
        """
        v = key_bool(v)
        self.update(v)

    def output_sorted(self, v): #
        """ A filename given to output the details of the sorted files.
        If no value is set, the default is the Settings File with .pypit
        removed.
        User can turn off this output by setting: output sorted off
        The value of this keyword argument should have no extension name

        Parameters
        ----------
        v : str
          value of the keyword argument given by the name of this function
        """
        v = key_none(v)
        if v is None:
            try:
                v = self._argflag['run']['redname'].replace('.pypit', '')
            except (AttributeError, KeyError):
                pass
        elif v == 'off':
            v = None
        self.update(v)

    def output_verbosity(self, v): #
        """ Level of screen output (0 is No screen output, 1 is low level output, 2 is output everything)

        Parameters
        ----------
        v : str
          value of the keyword argument given by the name of this function
        """
        v = key_int(v)
        if (v < 0) or (v > 2):
            msgs.error("The verbosity can only take values between 0 (minimum) and 2 (maximum)" + msgs.newline() +
                       "Please change the argument of {0:s}".format(get_current_name()))
        self.update(v)


    def pinhole_combine_match(self, v): #
        """ Match similar pinhole frames together? A successful match is found when the frames
        are similar to within N-sigma, where N is the argument of this expression. If v<0,
        pinhole frames will not be matched.

        Parameters
        ----------
        v : str
          value of the keyword argument given by the name of this function
        """
        v = key_float(v)
        self.update(v)

    def pinhole_combine_method(self, v):    #
        """ What method should be used to combine the pinhole frames?

        Parameters
        ----------
        v : str
          value of the keyword argument given by the name of this function
        """
        allowed = combine_methods()
        v = key_allowed(v, allowed)
        self.update(v)

    def pinhole_combine_reject_cosmics(self, v):    #
        """ Specify the rejection threshold (in standard deviations) for
        cosmic rays when combining the pinhole frames. If v<0, cosmic rays
        will not be rejected.

        Parameters
        ----------
        v : str
          value of the keyword argument given by the name of this function
        """
        v = key_float(v)
        self.update(v)

    def pinhole_combine_reject_lowhigh(self, v):    #
        """ Specify the number of low/high pixels to be rejected when combining
        the pinhole frames, in the format: [low,high].

        Parameters
        ----------
        v : str
          value of the keyword argument given by the name of this function
        """
        v = key_list(v)
        if len(v) != 2:
            msgs.error("The argument of {0:s} must be a two element list".format(get_current_name()))
        if v[0] < 0 or v[1] < 0:
            msgs.error("The list values of argument {0:s} must be >= 0".format(get_current_name()))
        self.update(v)

    def pinhole_combine_reject_level(self, v):  #
        """ Specify the significance threshold (in standard deviations)
        used to reject deviant pixels when combining the pinhole frames,
        in the format: [low,high].

        Parameters
        ----------
        v : str
          value of the keyword argument given by the name of this function
        """
        v = key_list(v)
        if len(v) != 2:
            msgs.error("The argument of {0:s} must be a two element list".format(get_current_name()))
        if v[0] < 0.0 or v[1] < 0.0:
            msgs.error("The list values of argument {0:s} must be >= 0".format(get_current_name()))
        self.update(v)

    def pinhole_combine_reject_replace(self, v):    #
        """ What should be done if all pixels are rejected when
        combining the pinhole frames?

        Parameters
        ----------
        v : str
          value of the keyword argument given by the name of this function
        """
        allowed = combine_replaces()
        v = key_allowed(v, allowed)
        self.update(v)

    def pinhole_combine_satpix(self, v):    #
        """ What should be done to saturated pixels when combining the pinhole frames?

        Parameters
        ----------
        v : str
          value of the keyword argument given by the name of this function
        """
        allowed = combine_satpixs()
        v = key_allowed(v, allowed)
        self.update(v)

    def pinhole_useframe(self, v):  #
        """ What filetype should be used to identify the slit edges?
        you can also specify a master calibrations file if it exists.

        Parameters
        ----------
        v : str
          value of the keyword argument given by the name of this function
        """
        allowed = ['pinhole', 'science']
        v = key_none_allowed_filename(v, allowed)
        self.update(v)

    def pixelflat_combine_match(self, v):   #
        """ Match similar pixel flat frames together? A successful match is found when the frames
        are similar to within N-sigma, where N is the argument of this expression. If v<0,
        pixel flat frames will not be matched.

        Parameters
        ----------
        v : str
          value of the keyword argument given by the name of this function
        """
        v = key_float(v)
        self.update(v)

    def pixelflat_combine_method(self, v):  #
        """ What method should be used to combine the pixel flat frames?

        Parameters
        ----------
        v : str
          value of the keyword argument given by the name of this function
        """
        allowed = combine_methods()
        v = key_allowed(v, allowed)
        self.update(v)

    def pixelflat_combine_reject_cosmics(self, v):  #
        """ Specify the rejection threshold (in standard deviations) for
        cosmic rays when combining the pixel flat frames. If v<0, cosmic rays
        will not be rejected.

        Parameters
        ----------
        v : str
          value of the keyword argument given by the name of this function
        """
        v = key_float(v)
        self.update(v)

    def pixelflat_combine_reject_lowhigh(self, v):  #
        """ Specify the number of low/high pixels to be rejected when combining
        the pixel flat frames, in the format: [low,high].

        Parameters
        ----------
        v : str
          value of the keyword argument given by the name of this function
        """
        v = key_list(v)
        if len(v) != 2:
            msgs.error("The argument of {0:s} must be a two element list".format(get_current_name()))
        if v[0] < 0 or v[1] < 0:
            msgs.error("The list values of argument {0:s} must be >= 0".format(get_current_name()))
        self.update(v)

    def pixelflat_combine_reject_level(self, v):    #
        """ Specify the significance threshold (in standard deviations)
        used to reject deviant pixels when combining the pixel flat frames,
        in the format: [low,high].

        Parameters
        ----------
        v : str
          value of the keyword argument given by the name of this function
        """
        v = key_list(v)
        if len(v) != 2:
            msgs.error("The argument of {0:s} must be a two element list".format(get_current_name()))
        if v[0] < 0.0 or v[1] < 0.0:
            msgs.error("The list values of argument {0:s} must be >= 0".format(get_current_name()))
        self.update(v)

    def pixelflat_combine_reject_replace(self, v):  #
        """ What should be done if all pixels are rejected when
        combining the pixel flat frames?

        Parameters
        ----------
        v : str
          value of the keyword argument given by the name of this function
        """
        allowed = combine_replaces()
        v = key_allowed(v, allowed)
        self.update(v)

    def pixelflat_combine_satpix(self, v):  #
        """ What should be done to saturated pixels when combining the pixelflat frames?

        Parameters
        ----------
        v : str
          value of the keyword argument given by the name of this function
        """
        allowed = combine_satpixs()
        v = key_allowed(v, allowed)
        self.update(v)


    def pixelflat_useframe(self, v):    #
        """ What filetype should be used for pixel-to-pixel calibration (flat),
        you can also specify a master calibrations file if it exists.

        Parameters
        ----------
        v : str
          value of the keyword argument given by the name of this function
        """
        allowed = ['pixelflat']
        v = key_none_allowed_filename(v, allowed)
        self.update(v)

    def reduce_badpix(self, v): #
        """ Make a bad pixel mask? (This step requires bias frames)

        Parameters
        ----------
        v : str
          value of the keyword argument given by the name of this function
        """
        v = key_bool(v)
        self.update(v)

    def reduce_calibrate_nonlinear(self, v):    #
        """ Perform a non-linear correction? This step requires a series of
        pixel flat frames of the same lamp and setup, and with a variety of
        exposure times and count rates in every pixel.

        Parameters
        ----------
        v : str
          value of the keyword argument given by the name of this function
        """
        v = key_bool(v)
        self.update(v)

    def reduce_calibrate_refframe(self, v): #
        """ Which reference frame do you want the data in?

        Parameters
        ----------
        v : str
          value of the keyword argument given by the name of this function
        """
        allowed = ['topocentric', 'heliocentric', 'barycentric']
        v = key_none_allowed(v, allowed)
        if v == "topocentric":
            v = None
        self.update(v)

    def reduce_calibrate_wavelength(self, v):   #
        """ Wavelength calibrate the data? The data will not be wavelength
        calibrated if the value of the keyword is set to pixel.

        Parameters
        ----------
        v : str
          value of the keyword argument given by the name of this function
        """
        allowed = ['air', 'vacuum', 'pixel']
        v = key_allowed(v, allowed)
        self.update(v)

    def reduce_detnum(self, v): #
        """ Reduce only the input detector(s) of the input list

        Parameters
        ----------
        v : str
          value of the keyword argument given by the name of this function
        """
        v = key_none_list(v)

        self.update(v)

    def reduce_flatfield_method(self, v):   #
        """ Specify the method that should be used to normalize the flat field

        Parameters
        ----------
        v : str
          value of the keyword argument given by the name of this function
        """
        allowed = ['bspline']
        deprecated = ["polyscan"]
        check_deprecated(v, deprecated)
        v = key_allowed(v, allowed)
        self.update(v)

    def reduce_flatfield_params(self, v):   #
        """ Flat field method parameters, where the parameters relate to the method
        specified by the 'reduce flatfield method' keyword:

        bspline:   [Number of pixels in the dispersion direction between each knot]

        Note: if the bspline argument is 0 < number < 1, it will be assumed to be a fraction of the pixels in the dispersion direction

        Parameters
        ----------
        v : str
          value of the keyword argument given by the name of this function
        """
        v = key_list(v)
        self.update(v)

    def reduce_flatfield_perform(self, v):  #
        """ Flatfield the data?

        Parameters
        ----------
        v : str
          value of the keyword argument given by the name of this function
        """
        v = key_bool(v)
        self.update(v)

    def reduce_flatfield_useframe(self, v): #
        """ What frame should be used to flat field the data? You can also
        specify a master calibrations file if it exists.

        Parameters
        ----------
        v : str
          value of the keyword argument given by the name of this function
        """
        allowed = ['pixelflat', 'trace']
        v = key_allowed_filename(v, allowed)
        self.update(v)

    def reduce_flexure_perform(self, v):    #
        """ Perform a flexure correction?

        Parameters
        ----------
        v : str
          value of the keyword argument given by the name of this function
        """
        v = key_bool(v)
        self.update(v)

    def reduce_slitcen_useframe(self, v): #
        """ What frame should be used to trace the slit centroid? You can also
        specify a master calibrations file if it exists.

        Parameters
        ----------
        v : str
          value of the keyword argument given by the name of this function
        """
        allowed = ['trace', 'pinhole', 'science']
        v = key_allowed_filename(v, allowed)
        self.update(v)

    def reduce_trace_useframe(self, v): #
        """ What frame should be used to trace the slit edges? You can also
        specify a master calibrations file if it exists.

        Parameters
        ----------
        v : str
          value of the keyword argument given by the name of this function
        """
        allowed = ['trace']
        v = key_allowed_filename(v, allowed)
        self.update(v)

    def reduce_masters_file(self, v):   #
        """

        Parameters
        ----------
        v : str
          value of the keyword argument given by the name of this function
        """
        if v.lower() == 'none':
            v = ''
        self.update(v)

    def reduce_masters_force(self, v):  #
        """ Use only MasterFrame files for the reduction.
        The specific setup must also be provided in the PYPIT file

        Parameters
        ----------
        v : str
          value of the keyword argument given by the name of this function
        """
        v = key_bool(v)
        self.update(v)

    def reduce_masters_loaded(self, v): #
        """ This generates a dummy list that is populated as the
        master frames are generated.  It should not be set by the user.

        Parameters
        ----------
        v : str
          value of the keyword argument given by the name of this function
        """
        v = key_list(v)
        self.update(v)

    def reduce_masters_reuse(self, v):  #
        """ If a MasterFrame file exists, use it instead of remaking the calib file

        Parameters
        ----------
        v : str
          value of the keyword argument given by the name of this function
        """
        v = key_bool(v)
        self.update(v)

    def reduce_masters_setup(self, v):  #
        """Setup name to be used in tandem with reduce_masters_force, e.g. C_02_aa
        The detector number is ignored but the other information must match the
        Master Frames in the master frame folder

        Parameters
        ----------
        v : str
          value of the keyword argument given by the name of this function
        """
        if v.lower() == 'none':
            v = ''
        self.update(v)

    def reduce_overscan_method(self, v):    #
        """ Specify the method that should be used to fit the overscan

        Parameters
        ----------
        v : str
          value of the keyword argument given by the name of this function
        """
        allowed = ['polynomial', 'savgol', 'median']
        v = key_allowed(v, allowed)
        self.update(v)

    def reduce_overscan_params(self, v):    #
        """ Parameters of the overscan subtraction, where the parameters
        relate to the method specified by the 'reduce overscan method' keyword:

        polynomial:  [Polynomial order, Number of pixels, Number of repeats]
        savgol:  [Polynomial order, Window Size]   (note: window size should be odd)
        median:  The median method does not require any parameters.

        Parameters
        ----------
        v : str
          value of the keyword argument given by the name of this function
        """
        v = key_list(v)
        self.update(v)

    def reduce_pixel_locations(self, v):    #
        """ If desired, a fits file can be specified (of the appropriate form) to
        specify the locations of the pixels on the detector (in physical space)

        Parameters
        ----------
        v : str
          value of the keyword argument given by the name of this function
        """
        if v.lower() == "none":
            v = None
        elif v.split(".")[-1] == "fits":
            pass
        elif v.split(".")[-2] == "fits" and v.split(".")[-1] == "gz":
            pass
        else:
            msgs.error("The argument of {0:s} must be 'None' or a fits file".format(get_current_name()))
        self.update(v)

    def reduce_pixel_size(self, v): #
        """ The size of the extracted pixels (as an scaled number of Arc FWHM), -1 will not resample

        Parameters
        ----------
        v : str
          value of the keyword argument given by the name of this function
        """
        v = key_float(v)
        self.update(v)

    def reduce_skysub_bspline_everyn(self, v):  #
        """ bspline fitting parameters

        Parameters
        ----------
        v : str
          value of the keyword argument given by the name of this function
        """
        v = key_int(v)
        self.update(v)

    def reduce_skysub_method(self, v):  #
        """ Method used for the sky subtraction

        Parameters
        ----------
        v : str
          value of the keyword argument given by the name of this function
        """
        allowed = ['bspline']
        deprecated = ["polyscan"]
        check_deprecated(v, deprecated)
        v = key_allowed(v, allowed)
        self.update(v)

    def reduce_skysub_perform(self, v): #
        """ Subtract the sky background from the data?

        Parameters
        ----------
        v : str
          value of the keyword argument given by the name of this function
        """
        v = key_bool(v)
        self.update(v)

    def reduce_slitprofile_perform(self, v):    #
        """ Determine the spatial slit profile?

        Parameters
        ----------
        v : str
          value of the keyword argument given by the name of this function
        """
        v = key_bool(v)
        self.update(v)

    def reduce_trim(self, v): #
        """ Trim the frame to isolate the data?

        Parameters
        ----------
        v : str
          value of the keyword argument given by the name of this function
        """
        v = key_bool(v)
        self.update(v)

    def run_calcheck(self, v):  #
        """ If True, PYPIT will not reduce the data, it will just check to
        make sure all calibration data are present

        Parameters
        ----------
        v : str
          value of the keyword argument given by the name of this function
        """
        v = key_bool(v)
        self.update(v)

    def run_directory_master(self, v): #
        """ Child Directory name for master calibration frames

        Parameters
        ----------
        v : str
          value of the keyword argument given by the name of this function
        """
        self.update(v)

    def run_directory_qa(self, v): #
        """ Child Directory name for quality assurance

        Parameters
        ----------
        v : str
          value of the keyword argument given by the name of this function
        """
        self.update(v)

    def run_directory_science(self, v): #
        """ Child Directory name for extracted science frames

        Parameters
        ----------
        v : str
          value of the keyword argument given by the name of this function
        """
        self.update(v)

    def run_load_settings(self, v): #
        """ Load a reduction settings file (Note: this command overwrites all default settings)

        Parameters
        ----------
        v : str
          value of the keyword argument given by the name of this function
        """
        if v.lower() == "none":
            v = None
        elif not path.isfile(v):
                msgs.error("The argument of {0:s} must be a PYPIT settings file".format(get_current_name()) +
                           msgs.newline() + "or 'None'. The following file does not exist:" + msgs.newline() + v)
        self.update(v)

    def run_load_spect(self, v): #
        """ Load a spectrograph settings file (Note: this command overwrites all default settings)

        Parameters
        ----------
        v : str
          value of the keyword argument given by the name of this function
        """
        if v.lower() == "none":
            v = None
        elif path.isfile(v):
            pass
        elif path.isfile(v+".spect"):
            v += ".spect"
        else:
             msgs.error("The argument of {0:s} must be a PYPIT spectrograph settings".format(get_current_name()) +
                        msgs.newline() + "file or 'None'. The following file does not exist:" + msgs.newline() + v)
        self.update(v)

    def run_ncpus(self, v): #
        """ Number of CPUs to use (-1 means all bar one CPU available,
        -2 means all bar two CPUs available)

        Parameters
        ----------
        v : str
          value of the keyword argument given by the name of this function
        """
        if 'ncpus' in self._argflag['run'].keys():
            curcpu = self._argflag['run']['ncpus']
        else:
            curcpu = 0
        cpucnt = cpu_count()
        if v == 'all':
            # Use all available cpus
            v = cpucnt
            if v != curcpu:
                msgs.info("Setting {0:d} CPUs".format(v))
        elif v is None:
            # Use all but 1 available cpus
            v = cpucnt-1
            if v != curcpu:
                msgs.info("Setting {0:d} CPUs".format(v))
        else:
            try:
                v = int(v)
                if v > cpucnt:
                    msgs.warn("You don't have {0:d} CPUs!".format(v))
                    v = cpucnt
                elif v < 0:
                    v += cpucnt
                if v != curcpu:
                    msgs.info("Setting {0:d} CPUs".format(v))
            except ValueError:
                msgs.error("Incorrect argument given for number of CPUs" + msgs.newline() +
                           "Please choose from -" + msgs.newline() +
                           "all, 1..."+str(cpucnt))
                if cpucnt == 1:
                    if cpucnt != curcpu:
                        msgs.info("Setting 1 CPU")
                    v = 1
                else:
                    v = cpu_count()-1
                    if v != curcpu:
                        msgs.info("Setting {0:d} CPUs".format(v))
        self.update(v)

    def run_preponly(self, v): #
        """ If True, PYPIT will prepare the calibration frames and will
        only reduce the science frames when preponly is set to False

        Parameters
        ----------
        v : str
          value of the keyword argument given by the name of this function
        """
        v = key_bool(v)
        self.update(v)

    def run_progname(self, v): #
        """ A variable that is set by PYPIT during execution. This parameter
        is not available for user input.

        Parameters
        ----------
        v : str
          value of the keyword argument given by the name of this function
        """
        self.update(v)


    def run_pypitdir(self, v): #
        """ A variable that is set by PYPIT during execution. This parameter
        is not available for user input.

        Parameters
        ----------
        v : str
          value of the keyword argument given by the name of this function
        """
        self.update(v)

    def run_qa(self, v): #
        """ Run quality control in real time? Setting this keyword to False will
        still produce the checks, but won't display the results during the
        reduction.

        Not currently implemented.

        Parameters
        ----------
        v : str
          value of the keyword argument given by the name of this function
        """
        v = key_bool(v)
        self.update(v)

    def run_redname(self, v): #
        """ A variable that is set by PYPIT during execution. This parameter
        is not available for user input.

        Parameters
        ----------
        v : str
          value of the keyword argument given by the name of this function
        """
        self.update(v)

    def run_setup(self, v): #
        """ If True, run in setup mode.  Useful to parse files when starting
        reduction on a large set of data
        Parameters
        ----------
        v : str
          value of the keyword argument given by the name of this function
        """
        v = key_bool(v)
        self.update(v)

    def run_spectrograph(self, v): #
        """ The name of the spectrograph data that should be reduced.
        A corresponding settings file must be available.

        Parameters
        ----------
        v : str
          value of the keyword argument given by the name of this function
        """
        # Check that v is allowed
        stgs_arm = glob.glob(path.dirname(__file__)+"/data/settings/settings.arm*")
        stgs_all = glob.glob(path.dirname(__file__)+"/data/settings/settings.*")
        stgs_spc = list(set(stgs_arm) ^ set(stgs_all))
        spclist = [path.basename(stgs_spc[0]).split(".")[-1].lower()]
        for i in range(1, len(stgs_spc)):
            spclist += [path.basename(stgs_spc[i]).split(".")[-1].lower()]
        # Check there are no duplicate names
        if len(spclist) != len(set(spclist)):
            msgs.bug("Duplicate settings files found")
            msgs.error("Cannot continue with an ambiguous settings file")
        # Check the settings file exists
        if v.lower() not in spclist:
            msgs.error("Settings do not exist for the {0:s} spectrograph".format(v.lower()) + msgs.newline() +
                       "Please use one of the following spectrograph settings:" + msgs.newline() +
                       textwrap.wrap(", ".join(spclist), width=60))
        self.update(v)
        return

    def run_stopcheck(self, v): #
        """ If True, PYPIT will stop and require a user carriage
        return at every quality control check

        Parameters
        ----------
        v : str
          value of the keyword argument given by the name of this function
        """
        v = key_bool(v)
        self.update(v)

    def run_useIDname(self, v): #
        """ If True, file sorting will ensure that the idname is made

        Parameters
        ----------
        v : str
          value of the keyword argument given by the name of this function
        """
        v = key_bool(v)
        self.update(v)

    def science_extraction_manual(self, cnmbr=1, frame="none", params="[1,1000,500,[10,10]]"):
        """ See documentation for the child parameters of this function

        Parameters
        ----------
        v : str
          value of the keyword argument given by the name of this function
        """
        # Send parameters away to individual arguments
        self.science_extraction_manual_frame(frame, cnmbr=cnmbr)
        self.science_extraction_manual_params(params, cnmbr=cnmbr)

    def science_extraction_manual_frame(self, v, cnmbr=1):
        """ Specify the name of the fits file that a manual extraction will be performed on

        Parameters
        ----------
        v : str
          value of the keyword argument given by the name of this function
        """
        cname = get_nmbr_name(cnmbr=cnmbr)
        if v.lower() == "none":
            v = None
        elif ".fits" not in v:
            msgs.error("The argument of {0:s} must be a fits file".format(cname))
        self.update(v, ll=cname.split('_'))

    def science_extraction_manual_params(self, v, cnmbr=1):
        """ Provide the parameters of the manual extraction in the format:
        [1,1000,500,[10,10]], where in this example '1' is the detector number,
        '1000' is the spatial location that the trace must go through, '500' is
        the spectral location that the trace must go through, '[10,10]' is the
        width around the stated (spatial,spectral) location specified above that
        should also be in the trace.

        Parameters
        ----------
        v : str
          value of the keyword argument given by the name of this function
        """
        cname = get_nmbr_name(cnmbr=cnmbr)
        if v.lower() == "none":
            v = None
        else:
            try:
                v = eval(v)
            except:
                msgs.error("The argument of {0:s} must be a 4 parameter list.".format(cname))
            if len(v) != 4:
                msgs.error("The argument of {0:s} must be a 4 parameter list.".format(cname))
        self.update(v, ll=cname.split('_'))

    def science_extraction_maxnumber(self, v):  #
        """ Maximum number of objects to extract in a science frame

        Parameters
        ----------
        v : str
          value of the keyword argument given by the name of this function
        """
        v = key_int(v)
        self.update(v)

    def science_extraction_profile(self, v):    #
        """ Fitting function used to extract science data, only if the extraction
        is 2D. Note, the available options of this argument that have a suffix 'func'
        will fit a function to the pixels whereas the options without this suffix take
        into account the integrated function within each pixel (and is closer to truth).

        Parameters
        ----------
        v : str
          value of the keyword argument given by the name of this function
        """
        allowed = ['gaussian', 'gaussfunc', 'moffat', 'moffatfunc']
        v = key_allowed(v, allowed)
        self.update(v)

    def science_extraction_reuse(self, v):  #
        """ If the science frame has previously been extracted and saved, load the extractions

        Parameters
        ----------
        v : str
          value of the keyword argument given by the name of this function
        """
        v = key_bool(v)
        self.update(v)

    def setup_name(self, v):
        """ Use this setup_name

        Parameters
        ----------
        v : str
          value of the keyword argument given by the name of this function
        """
        self.update(v)

    def trace_combine_match(self, v):   #
        """ Match similar trace flat frames together? A successful match is found when the frames
        are similar to within N-sigma, where N is the argument of this expression. If v<0,
        trace flat frames will not be matched.

        Parameters
        ----------
        v : str
          value of the keyword argument given by the name of this function
        """
        v = key_float(v)
        self.update(v)
        return

    def trace_combine_method(self, v):  #
        """ What method should be used to combine the trace frames?

        Parameters
        ----------
        v : str
          value of the keyword argument given by the name of this function
        """
        allowed = combine_methods()
        v = key_allowed(v, allowed)
        self.update(v)

    def trace_combine_reject_cosmics(self, v):  #
        """ Specify the rejection threshold (in standard deviations) for
        cosmic rays when combining the trace frames. If v<0, cosmic rays
        will not be rejected.

        Parameters
        ----------
        v : str
          value of the keyword argument given by the name of this function
        """
        v = key_float(v)
        self.update(v)

    def trace_combine_reject_lowhigh(self, v):  #
        """ Specify the number of low/high pixels to be rejected when combining
        the trace frames, in the format: [low,high].

        Parameters
        ----------
        v : str
          value of the keyword argument given by the name of this function
        """
        v = key_list(v)
        if len(v) != 2:
            msgs.error("The argument of {0:s} must be a two element list".format(get_current_name()))
        if v[0] < 0 or v[1] < 0:
            msgs.error("The list values of argument {0:s} must be >= 0".format(get_current_name()))
        self.update(v)

    def trace_combine_reject_level(self, v):    #
        """ Specify the significance threshold (in standard deviations)
        used to reject deviant pixels when combining the trace frames,
        in the format: [low,high].

        Parameters
        ----------
        v : str
          value of the keyword argument given by the name of this function
        """
        v = key_list(v)
        if len(v) != 2:
            msgs.error("The argument of {0:s} must be a two element list".format(get_current_name()))
        if v[0] <= 0.0 or v[1] <= 0.0:
            msgs.error("The list values of argument {0:s} must be > 0.0".format(get_current_name()))
        self.update(v)

    def trace_combine_reject_replace(self, v):  #
        """ What should be done if all pixels are rejected when
        combining the trace frames?

        Parameters
        ----------
        v : str
          value of the keyword argument given by the name of this function
        """
        allowed = combine_replaces()
        v = key_allowed(v, allowed)
        self.update(v)

    def trace_combine_satpix(self, v):  #
        """ What should be done to saturated pixels when combining the trace frames?

        Parameters
        ----------
        v : str
          value of the keyword argument given by the name of this function
        """
        allowed = combine_satpixs()
        v = key_allowed(v, allowed)
        self.update(v)

    def trace_dispersion_direction(self, v):    #
        """ Specify the primary dispersion direction of the raw data (0 for row, 1 for column)

        Parameters
        ----------
        v : str
          value of the keyword argument given by the name of this function
        """
        v = key_int(v)
        if v != 0 and v != 1:
            msgs.error("The argument of {0:s} must be one of".format(get_current_name()) + msgs.newline() +
                       "0 or 1 (if the dispersion axis is along a row or column respectively)")
        self.update(v)

    def trace_object_function(self, v): #
        """ What function should be used to trace the object in each order?

        Parameters
        ----------
        v : str
          value of the keyword argument given by the name of this function
        """
        allowed = ['polynomial', 'legendre', 'chebyshev']
        v = key_allowed(v, allowed)
        self.update(v)

    def trace_object_find(self, v): #
        """ What method should be used to find the objects?

        Parameters
        ----------
        v : str
          value of the keyword argument given by the name of this function
        """
        allowed = ['standard', 'nminima']
        v = key_allowed(v, allowed)
        self.update(v)

    def trace_object_nsmooth(self, v):  #
        """ What method should be used to find the objects?

        Parameters
        ----------
        v : str
          value of the keyword argument given by the name of this function
        """
        v = key_int(v)
        if v < 0:
            msgs.error("The argument of {0:s} must be >= 0".format(get_current_name()))
        self.update(v)

    def trace_object_order(self, v):    #
        """ What is the order of the polynomial function to be used to fit the object trace in each order

        Parameters
        ----------
        v : str
          value of the keyword argument given by the name of this function
        """
        v = key_int(v)
        if v < 0:
            msgs.error("The argument of {0:s} must be >= 0".format(get_current_name()))
        self.update(v)

    def trace_object_xedge(self, v):    #
        """ How close to the edge can one find an object?

        Parameters
        ----------
        v : str
          value of the keyword argument given by the name of this function
        """
        v = key_float(v)
        if (v < 0) or (v>1):
            msgs.error("The argument of {0:s} must be <1 and >= 0".format(get_current_name()))
        self.update(v)

    def trace_slits_diffpolyorder(self, v): #
        """ What is the order of the 2D function that should be used to fit
        the 2D solution for the spatial size of all slits?

        Parameters
        ----------
        v : str
          value of the keyword argument given by the name of this function
        """
        v = key_int(v)
        if v < 0:
            msgs.error("The argument of {0:s} must be >= 0".format(get_current_name()))
        self.update(v)

    def trace_slits_expand(self, v):    #
        """ If you are tracing the slit edges with a pinhole frame (i.e. a pinhole/science frame),
        you should expand the slit edges to the edges defined by the trace frame, which
        should be a flatfield exposure taken with the same slit length as the science frame.
        If the slits are traced with a trace frame, there is no need to expand the slits.

        Parameters
        ----------
        v : str
          value of the keyword argument given by the name of this function
        """
        v = key_bool(v)
        self.update(v)

    def trace_slits_fracignore(self, v):    #
        """ If a slit spans less than this fraction over the spectral size of the detector,
        it will be ignored (and reconstructed when/if an 'order' PCA analysis is performed).

        Parameters
        ----------
        v : str
          value of the keyword argument given by the name of this function
        """
        v = key_float(v)
        if v < 0.0 or v > 1.0:
            msgs.error("The argument of {0:s} must be between 0 and 1".format(get_current_name()))
        self.update(v)

    def trace_slits_function(self, v):  #
        """ What function should be used to trace the slits?

        Parameters
        ----------
        v : str
          value of the keyword argument given by the name of this function
        """
        allowed = ['polynomial', 'legendre', 'chebyshev']
        v = key_allowed(v, allowed)
        self.update(v)

    def trace_slits_maxgap(self, v):    #
        """ Maximum gap between slits. Use 'None' if the neighbouring
        slits are far apart, or of similar illumination.

        Parameters
        ----------
        v : str
          value of the keyword argument given by the name of this function
        """
        if v.lower() == "none":
            v = None
        else:
            try:
                v = int(v)
            except ValueError:
                msgs.error("The argument of {0:s} must be of type int, or set to 'none'".format(get_current_name()))
            if v <= 1:
                msgs.error("The argument of {0:s} must be > 1 to set the maximum slit gap".format(get_current_name()))
        self.update(v)

<<<<<<< HEAD
    def trace_slits_number(self, v):    #
=======
    def trace_slits_medrep(self, v):
        """ Number of times to median smooth a trace image prior
        to analysis for slit/order edges

        Parameters
        ----------
        v : int
          value of the keyword argument given by the name of this function
        """
        try:
            v = int(v)
        except ValueError:
            msgs.error("The argument of {0:s} must be of type int".format(get_current_name()))
        if v < 0:
            msgs.error("The argument of {0:s} must be >= 0".format(get_current_name()))
        self.update(v)

    def trace_slits_number(self, v):
>>>>>>> d0db7bf9
        """ Manually set the number of slits to identify (>=1).
        'auto' or -1 will automatically identify the number of slits.

        Parameters
        ----------
        v : str
          value of the keyword argument given by the name of this function
        """
        if v.lower() == "auto":
            v = -1
        else:
            try:
                v = int(v)
            except ValueError:
                msgs.error("The argument of {0:s} must be of type int, or set to 'auto'".format(get_current_name()))
            if v == 0 or v == -1:
                v = -1
            elif v < -1:
                msgs.error("The argument of {0:s} must be >= 1 to manually set the number of slits,".format(get_current_name()) + msgs.newline() +
                           "or can be set to -1 (or 'auto') if you wish PYPIT to find slits automatically.")
        self.update(v)

    def trace_slits_polyorder(self, v): #
        """ What is the order of the function (specified by 'trace slits function')
        that should be used to trace the slits ?

        Parameters
        ----------
        v : str
          value of the keyword argument given by the name of this function
        """
        v = key_int(v)
        if v < 0:
            msgs.error("The argument of {0:s} must be >= 0".format(get_current_name()))
        self.update(v)

    def trace_slits_pad(self, v):   #
        """ How many pixels should be considered beyond the automatic slit
        edge trace. Note that this parameter does not change the location
        of the slit edges. This parameter allows for a smooth model to be
        fit past the automatically detected slit edges.

        Parameters
        ----------
        v : str
          value of the keyword argument given by the name of this function
        """
        v = key_int(v)
        if v < 0.0:
            msgs.error("The argument of {0:s} must be >= 0".format(get_current_name()))
        self.update(v)

    def trace_slits_pca_type(self, v):  #
        """ Should the PCA be performed using pixel position (pixel) or by spectral order (order).
        The latter is used for echelle spectroscopy, or for slits where the slit separation is a
        smooth function of the slit number. The former option can be used for multi-object spectroscopy
        where the gap between slits is irregular.

        Parameters
        ----------
        v : str
          value of the keyword argument given by the name of this function
        """
        allowed = ['pixel', 'order']
        v = key_allowed(v, allowed)
        self.update(v)

    def trace_slits_pca_params(self, v):    #
        """ What order polynomials should be used to fit the principle components

        Parameters
        ----------
        v : str
          value of the keyword argument given by the name of this function
        """
        v = key_list(v)
        self.update(v)

    def trace_slits_pca_extrapolate_pos(self, v): #
        """ How many extra echelle orders to predict in the positive direction

        Parameters
        ----------
        v : str
          value of the keyword argument given by the name of this function
        """
        v = key_int(v)
        if v < 0:
            msgs.error("The argument of {0:s} must be >= 0".format(get_current_name()))
        self.update(v)

    def trace_slits_pca_extrapolate_neg(self, v): #
        """ How many extra orders to predict in the negative direction

        Parameters
        ----------
        v : str
          value of the keyword argument given by the name of this function
        """
        v = key_int(v)
        if v < 0:
            msgs.error("The argument of {0:s} must be >= 0".format(get_current_name()))
        self.update(v)

    def trace_slits_sigdetect(self, v): #
        """ Sigma detection threshold for edge detection

        Parameters
        ----------
        v : str
          value of the keyword argument given by the name of this function
        """
        v = key_float(v)
        if v <= 0.0:
            msgs.error("The argument of {0:s} must be > 0".format(get_current_name()))
        self.update(v)

    def trace_slits_single(self, v):    #
        """ Add a user-defined slit?
        Syntax is a list of values, 2 per detector that define the slit
        according to column values.  The 2nd value (for the right edge)
        must be >0 to be applied.  Example for LRISr [-1, -1, 7, 295]
        which means the code skips user-definition for the first detector
        but adds one for the 2nd.

        Parameters
        ----------
        v : str
          value of the keyword argument given by the name of this function
        """
        v = key_list(v)
        self.update(v)

    def trace_slits_sobel_mode(self, v):    #
        """ Mode for Sobel filtering
        Default should be 'nearest' but JFH
        reports 'constant' works best for DEIMOS

        Parameters
        ----------
        v : str
          value of the keyword argument given by the name of this function
        """
        self.update(v)

    def trace_slits_tilts_idsonly(self, v): #
        """ Use only the arc lines that have an identified wavelength
        to trace the spectral tilt

        Parameters
        ----------
        v : str
          value of the keyword argument given by the name of this function
        """
        v = key_bool(v)
        self.update(v)

    def trace_slits_tilts_method(self, v):  #
        """ What method should be used to trace the spectral tilt of the
        slit along an order?

        Parameters
        ----------
        v : str
          value of the keyword argument given by the name of this function
        """
        allowed = ['pca', 'spline', 'spca', 'interp', 'perp', 'zero']
        v = key_allowed(v, allowed)
        self.update(v)

    def trace_slits_tilts_params(self, v):  #
        """ Parameters that should be used for the 'trace slits tilts method' arguement.
        Options include:

        pca, spca :  A list containing the order of the polynomials that should be used to fit the tilt principle components

        Parameters
        ----------
        v : str
          value of the keyword argument given by the name of this function
        """
        v = key_list(v)
        self.update(v)

    def trace_slits_tilts_order(self, v):   #
        """ What is the order of the polynomial function to be used for the tilt of an individual arc line

        Parameters
        ----------
        v : str
          value of the keyword argument given by the name of this function
        """
        v = key_int(v)
        if v < 0:
            msgs.error("The argument of {0:s} must be >= 0".format(get_current_name()))
        self.update(v)

<<<<<<< HEAD
    def trace_useframe(self, v):    #
=======
    def trace_slits_tilts_yorder(self, v):
        """ What is the order of the 2D function fitting the tilt shapes in the spectral dimension

        Parameters
        ----------
        v : str
          value of the keyword argument given by the name of this function
        """
        v = key_int(v)
        if v < 0:
            msgs.error("The argument of {0:s} must be >= 0".format(get_current_name()))
        self.update(v)

    def trace_slits_tilts_tracethresh(self, v):
        """ What is the threshold for including an arc line in the tilt analysis

        Parameters
        ----------
        v : str
          value of the keyword argument given by the name of this function
        """
        v = key_float(v)
        if v < 0:
            msgs.error("The argument of {0:s} must be >= 0".format(get_current_name()))
        self.update(v)

    def trace_slits_tilts_func2D(self, v):
        """ What is the type of the function used for the 2D fitting?

        Parameters
        ----------
        v : str
          value of the keyword argument given by the name of this function
        """
        allowed = ['polynomial', 'legendre']
        v = key_allowed(v, allowed)
        self.update(v)

    def trace_useframe(self, v):
>>>>>>> d0db7bf9
        """ What frame should be used to trace the slit edges, based on the
        average of the left/right edges.

        Parameters
        ----------
        v : str
          value of the keyword argument given by the name of this function
        """
        allowed = ['trace', 'pinhole']
        v = key_none_allowed_filename(v, allowed)
        self.update(v)


class BaseSpect(BaseFunctions):
    def __init__(self, defname, savname):
        super(BaseSpect, self).__init__(defname, savname)
        self._spect = NestedDict()
        self._settings = []
        self.set_default()

    def load_ftype(self, ftype_dict):
        """ Parse the dict generated from a .pypit file on frametypes
        Parameters
        ----------
        ftype_dict : dict

        Returns
        -------
        linesarr : list
          Each element of this list is a line equivalent to that in a PYPIT file
          e.g.  arc number 1

        """
        # Save
        self.__dict__['_ftdict'] = ftype_dict.copy()
        # Dict to hold values
        fdict = {}
        for key,value in ftype_dict.items():
            ftypes = value.split(',')
            for ftype in ftypes:
                if ftype == 'science':
                    continue
                if ftype not in fdict.keys():
                    fdict[ftype] = 1
                else:
                    fdict[ftype] += 1
        # Generate the lines
        linesarr = []
        for key,value in fdict.items():
            if value > self.__dict__['_spect'][key]['number']:  # Only update if the input exceeds the default
                linesarr.append(' {:s} number {:d}\n'.format(key,value))
        # Return
        return linesarr

    def save(self):
        """
        Save the settings used for this reduction
        """
        def savedict(dct, keylst, keys):
            for (key, value) in iteritems(dct):
                keys += [str(key)]
                if isinstance(value, dict):
                    savedict(value, keylst, keys)
                else:
                    keylst += [str(' ').join(keys) + str(" ") +
                               str("{0}\n".format(value).replace(" ", ""))]
                del keys[-1]
        # spect
        keylst = []
        savedict(self._spect.copy(), keylst, [])
        # Sort the list
        keylst = sorted(keylst, key=str.lower)
        # Write the list out in the set order
        for i in range(len(keylst)):
            lstsplt = keylst[i].split(" ")[0]
            # Include a newline after a new keyword
            if i == 0:
                prev = lstsplt
            if prev != lstsplt:
                self._afout.write(str("\n"))
            self._afout.write(keylst[i])
            prev = lstsplt
        self._afout.close()
        return

    def set_default(self):
        """ Set some arguments that are not used in the settings file
        """
        self.update([], ll="set_arc".split("_"))
        self.update([], ll="set_bias".split("_"))
        self.update([], ll="set_dark".split("_"))
        self.update([], ll="set_pinhole".split("_"))
        self.update([], ll="set_pixelflat".split("_"))
        self.update([], ll="set_science".split("_"))
        self.update([], ll="set_standard".split("_"))
        self.update([], ll="set_trace".split("_"))
        self.update([], ll="arc_index".split("_"))
        self.update([], ll="bias_index".split("_"))
        self.update([], ll="dark_index".split("_"))
        self.update([], ll="pinhole_index".split("_"))
        self.update([], ll="pixelflat_index".split("_"))
        self.update([], ll="science_index".split("_"))
        self.update([], ll="standard_index".split("_"))
        self.update([], ll="trace_index".split("_"))
        return

    def set_param(self, lst, value=None):
        members = [x for x, y in inspect.getmembers(self, predicate=inspect.ismethod)]
        if type(lst) is str:
            lst = lst.split()
        if value is None:
            func = "_".join(lst[:-1])
            value = "{0:s}".format(str(lst[-1]))
        else:
            func = "_".join(lst)
        if func in members:
            func = "self." + func + "('{0:s}')".format(value)
            eval(func)
        else:
            msgs.error("There appears to be an error on the following parameter:" + msgs.newline() +
                       " ".join(lst) + " {0:s}".format(str(value)))
        return

    def set_paramlist(self, lstall):
        frmtyp = ["standard", "bias", "pixelflat", "trace", "pinhole", "arc", "dark"]
        for ll in range(len(lstall)):
            lst = lstall[ll]
            cnt = 1
            succeed = False
            members = [x for x, y in inspect.getmembers(self, predicate=inspect.ismethod)]
            while cnt < len(lst):
                func = "_".join(lst[:-cnt])
                # Determine if there are options that need to be passed to this function
                options = ""
                nmbr = [["det"],   # Suffix on 1st arg
                        ["dataext", "datasec", "oscansec", "lampname", "lampstat", "headext"],    # Suffix on 2nd arg
                        ["condition"]]    # Suffix on 3rd arg
                ltr = "a"
                for nn in range(len(nmbr)):
                    if nn == 0:
                        ltr = "a"
                    elif nn == 1:
                        ltr = "b"
                    elif nn == 2:
                        ltr = "c"
                    anmbr = nmbr[nn]
                    for aa in anmbr:
                        fspl = func.split("_")
                        if len(fspl) <= nn:
                            continue
                        aatmp = func.split("_")[nn]
                        if aa in aatmp:
                            try:
                                aanum = int(aatmp.lstrip(aa))
                                options += ", {0:s}nmbr={1:d}".format(ltr, aanum)
                            except ValueError:
                                msgs.error("There must be an integer suffix on the {0:s} keyword argument:".format(aa) +
                                           msgs.newline() + " ".join(lst))
                            func = func.replace(aatmp, aa)
                # Now test if this is a function
                if func in members:
                    func = "self." + func + "('{0:s}'".format(" ".join(lst[-cnt:]))
                    func += options
                    func += ")"
                    eval(func)
                    succeed = True
                    break
                else:
                    cnt += 1
            if not succeed:
                # Try a few manual options
                if lst[0] == "check":
                    self.update(" ".join(lst[2:]), ll=lst[:2])
                elif lst[0] in frmtyp and lst[1] == "match":
                    self.update(lst[-1], ll=lst[:-1])
                else:
                    msgs.error("There appears to be an error on the following input line:" + msgs.newline() +
                               " ".join(lst))
        return

    def settings(self, v):
        """ Adjust a PYPIT setting. This can be used to force certain default
        reduction options for a given spectrograph. For example, to use a set
        number of cpus when reducing a given instrument, you could specify in
        the settings.instrument_name file: 'settings run ncpus 3'

        Parameters
        ----------
        v : str
          value of the keyword argument given by the name of this function
        """
        self._settings.append(v.split())
        return

    def update(self, v, ll=None):
        """
        Update an element in spect
        """
        def ingest(dct, upd):
            """
            Ingest the upd dictionary into dct
            """
            for (kk, vv) in iteritems(upd):
                if isinstance(vv, collections.Mapping):
                    r = ingest(dct.get(kk, {}), vv)
                    dct[kk] = r
                else:
                    dct[kk] = upd[kk]
            return dct

        # First derive a list of the arguments for the keyword to be updated
        if ll is None:
            # update() is called from within this class,
            # so grab the name of the parent function
            ll = inspect.currentframe().f_back.f_code.co_name.split('_')
        # Store a copy of the dictionary to be updated
        dstr = self._spect.copy()
        # Formulate a dictionary that lists the argument to be updated
        udct = dict({ll[-1]: v})
        for ii in range(1, len(ll)):
            udct = dict({ll[-ii - 1]: udct.copy()})
        # Update the master dictionary
        self._spect = ingest(dstr, udct).copy()
        return

    def arc_canbe(self, v): #
        """ If there are frames that will be an arc in addition to other frame types,
        include the other frame types here.

        Parameters
        ----------
        v : str
          value of the keyword argument given by the name of this function
        """
        v = key_none_list(v)
        self.update(v)

    def arc_check_condition(self, v, cnmbr=1):
        """ Check that a frame satisfies a series of conditions before it is
        labelled as an arc frame. Multiple conditions can be specified,
        where each new condition has a different integer suffix appended to
        the condition variable.

        Parameters
        ----------
        v : str
          value of the keyword argument given by the name of this function
        """
        cname = get_nmbr_name(cnmbr=cnmbr)
        v = key_check(v)
        self.update(v, ll=cname.split('_'))

    def arc_idname(self, v):    #
        """ Header key value of arc frames for header keyword: 'keyword idname'

        Parameters
        ----------
        v : str
          value of the keyword argument given by the name of this function
        """
        self.update(v)

    def arc_number(self, v):    #
        """ Number of arc frames to use

        Parameters
        ----------
        v : str
          value of the keyword argument given by the name of this function
        """
        v = key_int(v)
        if v < 0:
            msgs.error("The argument of {0:s} must be >= 0".format(get_current_name()))
        self.update(v)

    def bias_canbe(self, v):    #
        """ If there are frames that will be a bias in addition to other frame types,
        include the other frame types here.

        Parameters
        ----------
        v : str
          value of the keyword argument given by the name of this function
        """
        v = key_none_list(v)
        self.update(v)

    def bias_check_condition(self, v, cnmbr=1):
        """ Check that a frame satisfies a series of conditions before it is
        labelled as a bias frame. Multiple conditions can be specified,
        where each new condition has a different integer suffix appended to
        the condition variable.

        Parameters
        ----------
        v : str
          value of the keyword argument given by the name of this function
        """
        cname = get_nmbr_name(cnmbr=cnmbr)
        v = key_check(v)
        self.update(v, ll=cname.split('_'))

    def bias_idname(self, v):   #
        """ Header key value of bias frames for header keyword: 'keyword idname'

        Parameters
        ----------
        v : str
          value of the keyword argument given by the name of this function
        """
        self.update(v)

    def bias_number(self, v):   #
        """ Number of bias frames to use

        Parameters
        ----------
        v : str
          value of the keyword argument given by the name of this function
        """
        v = key_int(v)
        #key_min_val(v,-1)
        self.update(v)

    def dark_canbe(self, v):    #
        """ If there are frames that will be a dark in addition to other frame types,
        include the other frame types here.

        Parameters
        ----------
        v : str
          value of the keyword argument given by the name of this function
        """
        v = key_none_list(v)
        self.update(v)

    def dark_check_condition(self, v, cnmbr=1):
        """ Check that a frame satisfies a series of conditions before it is
        labelled as a dark frame. Multiple conditions can be specified,
        where each new condition has a different integer suffix appended to
        the condition variable.

        Parameters
        ----------
        v : str
          value of the keyword argument given by the name of this function
        """
        cname = get_nmbr_name(cnmbr=cnmbr)
        v = key_check(v)
        self.update(v, ll=cname.split('_'))

    def dark_idname(self, v):   #
        """ Header key value of dark frames for header keyword: 'keyword idname'

        Parameters
        ----------
        v : str
          value of the keyword argument given by the name of this function
        """
        self.update(v)

    def dark_number(self, v):   #
        """ Number of dark frames to use

        Parameters
        ----------
        v : str
          value of the keyword argument given by the name of this function
        """
        v = key_int(v)
        #key_min_val(v,-1)
        self.update(v)

    def det_datasec(self, v, anmbr=1, bnmbr=1): #
        """ Either the data sections or the header keyword where the
        valid data sections can be obtained.

        Parameters
        ----------
        v : str
          value of the keyword argument given by the name of this function
        """
        cname = get_nmbr_name(anmbr=anmbr, bnmbr=bnmbr)
        # Check if the argument is a call to a header keyword
        v, valid = key_keyword(v, force_format=False)
        # If not, assume it's a manual entry
        if not valid:
            try:
                v = load_sections(v)
            except ValueError:
                msgs.error("The argument of {0:s} must be a detector section".format(cname))
        self.update(v, ll=cname.split('_'))

    def det_dataext(self, v, anmbr=1, bnmbr=1): #
        """ Extension number of data

        Parameters
        ----------
        v : str
          value of the keyword argument given by the name of this function
        """
        cname = get_nmbr_name(anmbr=anmbr, bnmbr=bnmbr)
        v = key_int(v)
        if v < 0:
            msgs.error("The argument of {0:s} must be >= 0".format(cname))
        self.update(v, ll=cname.split('_'))

    def det_oscansec(self, v, anmbr=1, bnmbr=1):    #
        """ Either the overscan sections or the header keyword where the
        valid overscan sections can be obtained.

        Parameters
        ----------
        v : str
          value of the keyword argument given by the name of this function
        """
        cname = get_nmbr_name(anmbr=anmbr, bnmbr=bnmbr)
        # Check if the argument is a call to a header keyword
        v, valid = key_keyword(v, force_format=False)
        # If not, assume it's a manual entry
        if not valid:
            try:
                v = load_sections(v)
            except ValueError:
                msgs.error("The argument of {0:s} must be detector section".format(cname))
        self.update(v, ll=cname.split('_'))

    def det_darkcurr(self, v, anmbr=1): #
        """ Dark current (e-/hour)

        Parameters
        ----------
        v : str
          value of the keyword argument given by the name of this function
        """
        cname = get_nmbr_name(anmbr=anmbr)
        # Check if the argument is a call to a header keyword
        v, valid = key_keyword(v, force_format=False)
        # If not, assume it's a manual entry
        if not valid:
            v = key_float(v)
            if v < 0.0:
                msgs.error("The argument of {0:s} must be >= 0.0".format(cname))
        self.update(v, ll=cname.split('_'))

    def det_gain(self, v, anmbr=1): #
        """ Inverse gain (e-/ADU). A list should be provided if a detector contains more than one amplifier.

        Parameters
        ----------
        v : str
          value of the keyword argument given by the name of this function
        """
        cname = get_nmbr_name(anmbr=anmbr)
        # Check if the argument is a call to a header keyword
        v, valid = key_keyword(v, force_format=False)
        # If not, assume it's a manual entry
        if not valid:
            try:
                v = v.split(",")
                for i in range(len(v)):
                    v[i] = float(v[i])
                    if v[i] <= 0.0:
                        msgs.error("Each argument of {0:s} must be > 0.0".format(cname))
            except ValueError:
                msgs.error("Each argument of {0:s} must be of type float".format(cname))
        self.update(v, ll=cname.split('_'))

    def det_ronoise(self, v, anmbr=1):  #
        """ Read-out noise (e-). A list should be provided if a detector contains more than one amplifier.

        Parameters
        ----------
        v : str
          value of the keyword argument given by the name of this function
        """
        cname = get_nmbr_name(anmbr=anmbr)
        # Check if the argument is a call to a header keyword
        v, valid = key_keyword(v, force_format=False)
        # If not, assume it's a manual entry
        if not valid:
            try:
                v = v.split(",")
                for i in range(len(v)):
                    v[i] = float(v[i])
                    if v[i] <= 0.0:
                        msgs.error("Each argument of {0:s} must be > 0.0".format(cname))
            except ValueError:
                msgs.error("Each argument of {0:s} must be of type float".format(cname))
        self.update(v, ll=cname.split('_'))

    def det_nonlinear(self, v, anmbr=1):    #
        """ Percentage of detector range which is linear (i.e. everything above
        nonlinear*saturation will be flagged as saturated)

        Parameters
        ----------
        v : str
          value of the keyword argument given by the name of this function
        """
        cname = get_nmbr_name(anmbr=anmbr)
        v = key_float(v)
        if v <= 0.0 or v > 1.0:
            msgs.error("The argument of {0:s} must be > 0.0 and <= 1.0".format(cname))
        self.update(v, ll=cname.split('_'))

    def det_numamplifiers(self, v, anmbr=1):    #
        """ Number of amplifiers for each detector.

        Parameters
        ----------
        v : str
          value of the keyword argument given by the name of this function
        """
        cname = get_nmbr_name(anmbr=anmbr)
        v = key_int(v)
        if v <= 0:
            msgs.error("The argument of {0:s} must be >= 1".format(cname))
        self.update(v, ll=cname.split('_'))

    def det_platescale(self, v, anmbr=1):   #
        """ Number of amplifiers for each detector.

        Parameters
        ----------
        v : str
          value of the keyword argument given by the name of this function
        """
        cname = get_nmbr_name(anmbr=anmbr)
        v = key_float(v)
        if v <= 0:
            msgs.error("The argument of {0:s} must be > 0".format(cname))
        self.update(v, ll=cname.split('_'))

    def det_saturation(self, v, anmbr=1):   #
        """ The detector saturation level

        Parameters
        ----------
        v : str
          value of the keyword argument given by the name of this function
        """
        cname = get_nmbr_name(anmbr=anmbr)
        v = key_float(v)
        if v <= 0.0:
            msgs.error("The argument of {0:s} must be > 0.0".format(cname))
        self.update(v, ll=cname.split('_'))

    def det_suffix(self, v, anmbr=1):   #
        """ Suffix to be appended to all saved calibration and extraction frames

        Parameters
        ----------
        v : str
          value of the keyword argument given by the name of this function
        """
        cname = get_nmbr_name(anmbr=anmbr)
        self.update(v, ll=cname.split('_'))

    def det_xgap(self, v, anmbr=1): #
        """ Gap between the square detector pixels (expressed as a fraction
        of the pixel size along the dispersion axis)

        Parameters
        ----------
        v : str
          value of the keyword argument given by the name of this function
        """
        cname = get_nmbr_name(anmbr=anmbr)
        v = key_float(v)
        if v < 0.0:
            msgs.error("The argument of {0:s} must be >= 0.0".format(cname))
        self.update(v, ll=cname.split('_'))

    def det_ygap(self, v, anmbr=1): #
        """ Gap between the square detector pixels (expressed as a fraction
        of the pixel size along the spatial axis)

        Parameters
        ----------
        v : str
          value of the keyword argument given by the name of this function
        """
        cname = get_nmbr_name(anmbr=anmbr)
        v = key_float(v)
        if v < 0.0:
            msgs.error("The argument of {0:s} must be >= 0.0".format(cname))
        self.update(v, ll=cname.split('_'))

    def det_ysize(self, v, anmbr=1):    #
        """ The size of a pixel in the spatial direction as a multiple of the
        pixel size along the spectral direction (i.e. assume xsize = 1.0)

        Parameters
        ----------
        v : str
          value of the keyword argument given by the name of this function
        """
        cname = get_nmbr_name(anmbr=anmbr)
        v = key_float(v)
        if v <= 0.0:
            msgs.error("The argument of {0:s} must be > 0.0".format(cname))
        self.update(v, ll=cname.split('_'))

    def fits_calwin(self, v): #
        """ The window of time in hours to search for matching calibration
        frames for a science frame.

        Parameters
        ----------
        v : str
          value of the keyword argument given by the name of this function
        """
        v = key_float(v)
        #if v <= 0.0:
        #    msgs.error("The calibration time window must be > 0.0")
        self.update(v)

    def fits_headext(self, v, bnmbr=1): #
        """ How many headers need to be read in for a given file

        Parameters
        ----------
        v : str
          value of the keyword argument given by the name of this function
        """
        cname = get_nmbr_name(bnmbr=bnmbr)
        v = key_int(v)
        if v < 0:
            msgs.error("The argument of {0:s} must be >= 0".format(cname))
        self.update(v, ll=cname.split('_'))

    def fits_numhead(self, v):  #
        """ Extension number of header (one for each headnum, starting with 01)

        Parameters
        ----------
        v : str
          value of the keyword argument given by the name of this function
        """
        v = key_int(v)
        if v <= 0:
            msgs.error("The number of fits headers must be >= 1")
        self.update(v)

    def fits_numlamps(self, v): #
        """ How many lamps are listed in the header

        Parameters
        ----------
        v : str
          value of the keyword argument given by the name of this function
        """
        v = key_int(v)
        if v < 0:
            msgs.error("The number of lamps must be >= 0")
        self.update(v)

    def fits_timeunit(self, v): #
        """ The unit of keyword time

        (s=seconds, m=minutes, h=hours, or any of the astropy Time formats)

        Parameters
        ----------
        v : str
          value of the keyword argument given by the name of this function
        """
        allowed = ['s', 'm', 'h']
        astropy_allowed = Time.FORMATS.keys()
        if v not in allowed and v not in astropy_allowed:
            msgs.error("The argument of {0:s} must be one of".format(get_current_name()) + msgs.newline() +
                       ", ".join(allowed) + "or one of the astropy Time formats:" + msgs.newline() +
                       ", ".join(astropy_allowed))
        self.update(v)

    def keyword_ra(self, v):    #
        """ Right Ascension of the telescope pointing

        Parameters
        ----------
        v : str
          value of the keyword argument given by the name of this function
        """
        v = key_keyword(v)
        self.update(v)

    def keyword_dec(self, v):   #
        """ Declination of the telescope pointing

        Parameters
        ----------
        v : str
          value of the keyword argument given by the name of this function
        """
        v = key_keyword(v)
        self.update(v)

    def keyword_target(self, v):    #
        """ Header keyword for the name given by the observer to a given frame

        Parameters
        ----------
        v : str
          value of the keyword argument given by the name of this function
        """
        v = key_keyword(v)
        self.update(v)

    def keyword_airmass(self, v):   #
        """ Airmass at start of observation

        Parameters
        ----------
        v : str
          value of the keyword argument given by the name of this function
        """
        v = key_keyword(v)
        self.update(v)

    def keyword_binning(self, v):   #
        """ The binning of the data

        Parameters
        ----------
        v : str
          value of the keyword argument given by the name of this function
        """
        v = key_keyword(v)
        self.update(v)

    def keyword_binningspatial(self, v):    #
        """ Spatial binning

        Parameters
        ----------
        v : str
          value of the keyword argument given by the name of this function
        """
        v = key_keyword(v)
        self.update(v)

    def keyword_binningspectral(self, v):   #
        """ Spectral binning

        Parameters
        ----------
        v : str
          value of the keyword argument given by the name of this function
        """
        v = key_keyword(v)
        self.update(v)

    def keyword_date(self, v):  #
        """ The date of the observation (in the format YYYY-MM-DD  or  YYYY-MM-DDTHH:MM:SS.SS)

        Parameters
        ----------
        v : str
          value of the keyword argument given by the name of this function
        """
        v = key_keyword(v)
        self.update(v)

    def keyword_decker(self, v):    #
        """ Which decker is being used

        Parameters
        ----------
        v : str
          value of the keyword argument given by the name of this function
        """
        v = key_keyword(v)
        self.update(v)

    def keyword_detrot(self, v):    #
        """ Detector Rotation angle

        Parameters
        ----------
        v : str
          value of the keyword argument given by the name of this function
        """
        v = key_keyword(v)
        self.update(v)

    def keyword_dichroic(self, v):  #
        """ Dichroic used for the observation

        Parameters
        ----------
        v : str
          value of the keyword argument given by the name of this function
        """
        v = key_keyword(v)
        self.update(v)

    def keyword_dispname(self, v):  #
        """ Disperser name

        Parameters
        ----------
        v : str
          value of the keyword argument given by the name of this function
        """
        v = key_keyword(v)
        self.update(v)

    def keyword_dispangle(self, v): #
        """ Disperser angle

        Parameters
        ----------
        v : str
          value of the keyword argument given by the name of this function
        """
        v = key_keyword(v)
        self.update(v)

    def keyword_equinox(self, v):   #
        """ The equinox to use

        Parameters
        ----------
        v : str
          value of the keyword argument given by the name of this function
        """
        v = key_keyword(v)
        self.update(v)

    def keyword_exptime(self, v):   #
        """ Exposure time

        Parameters
        ----------
        v : str
          value of the keyword argument given by the name of this function
        """
        v = key_keyword(v)
        self.update(v)

    def keyword_filter1(self, v):   #
        """ Filter 1

        Parameters
        ----------
        v : str
          value of the keyword argument given by the name of this function
        """
        v = key_keyword(v)
        self.update(v)

    def keyword_filter2(self, v):   #
        """ Filter 2

        Parameters
        ----------
        v : str
          value of the keyword argument given by the name of this function
        """
        v = key_keyword(v)
        self.update(v)

    def keyword_frameno(self, v):   #
        """ Frame Number

        Parameters
        ----------
        v : str
          value of the keyword argument given by the name of this function
        """
        v = key_keyword(v)
        self.update(v)

<<<<<<< HEAD
    def keyword_hatch(self, v): #
=======
    def keyword_gratepos(self, v):
        """ Grating position (keck_deimos)

        Parameters
        ----------
        v : str
          value of the keyword argument given by the name of this function
        """
        v = key_keyword(v)
        self.update(v)

    def keyword_g3tltwav(self, v):
        """ Grating 3 tilt (keck_deimos)

        Parameters
        ----------
        v : str
          value of the keyword argument given by the name of this function
        """
        v = key_keyword(v)
        self.update(v)

    def keyword_g4tltwav(self, v):
        """ Grating 4 tilt (keck_deimos)

        Parameters
        ----------
        v : str
          value of the keyword argument given by the name of this function
        """
        v = key_keyword(v)
        self.update(v)

    def keyword_hatch(self, v):
>>>>>>> d0db7bf9
        """ Hatch open/close

        Parameters
        ----------
        v : str
          value of the keyword argument given by the name of this function
        """
        v = key_keyword(v)
        self.update(v)

    def keyword_idname(self, v):    #
        """ The keyword that identifies the frame type (i.e. bias, flat, etc.)

        Parameters
        ----------
        v : str
          value of the keyword argument given by the name of this function
        """
        v = key_keyword(v)
        self.update(v)

<<<<<<< HEAD
    def keyword_lamps(self, v): #
=======
    def keyword_imagetype(self, v):
        """ The KOA added keyword that identifies the frame type

        Parameters
        ----------
        v : str
          value of the keyword argument given by the name of this function
        """
        v = key_keyword(v)
        self.update(v)

    def keyword_lamps(self, v):
>>>>>>> d0db7bf9
        """ Lamps being used

        Parameters
        ----------
        v : str
          value of the keyword argument given by the name of this function
        """
        v = key_keyword(v)
        self.update(v)

    def keyword_lampname(self, v, bnmbr=1): #
        """ Name of a lamp. Multiple lamp nams can be specified by appending a
        two digit number (starting with 01) after lampname. There must be a
        corresponding keyword set for 'keyword lampstat'

        Parameters
        ----------
        v : str
          value of the keyword argument given by the name of this function
        """
        cname = get_nmbr_name(bnmbr=bnmbr)
        if "." not in v:
            # User must have passed the name of the lamp
            pass
        else:
            # Get the lamp status from the header
            v = key_keyword(v)
        self.update(v, ll=cname.split('_'))

    def keyword_lampstat(self, v, bnmbr=1): #
        """ Status of a lamp. Multiple lamp statuses  can be specified by appending a
        two digit number (starting with 01) after lampstat. There must be a corresponding
        keyword set for 'keyword lampname'

        Parameters
        ----------
        v : str
          value of the keyword argument given by the name of this function
        """
        cname = get_nmbr_name(bnmbr=bnmbr)
        if "." not in v:
            # User must have specified the status
            pass
        else:
            # Get the lamp status from the header
            v = key_keyword(v)
        self.update(v, ll=cname.split('_'))

    def keyword_naxis0(self, v):    #
        """ Number of pixels along the zeroth axis

        Parameters
        ----------
        v : str
          value of the keyword argument given by the name of this function
        """
        v = key_keyword(v)
        self.update(v)

    def keyword_naxis1(self, v):    #
        """ Number of pixels along the first axis

        Parameters
        ----------
        v : str
          value of the keyword argument given by the name of this function
        """
        v = key_keyword(v)
        self.update(v)

    def keyword_slitwid(self, v):   #
        """ Slit Width

        Parameters
        ----------
        v : str
          value of the keyword argument given by the name of this function
        """
        v = key_keyword(v)
        self.update(v)

    def keyword_slitlen(self, v):   #
        """ Slit Length

        Parameters
        ----------
        v : str
          value of the keyword argument given by the name of this function
        """
        v = key_keyword(v)
        self.update(v)

    def keyword_shutopen(self, v):  #
        """ Shutter opened

        Parameters
        ----------
        v : str
          value of the keyword argument given by the name of this function
        """
        v = key_keyword(v)
        self.update(v)

    def keyword_shutclose(self, v): #
        """ Shutter closed

        Parameters
        ----------
        v : str
          value of the keyword argument given by the name of this function
        """
        v = key_keyword(v)
        self.update(v)

    def keyword_time(self, v):  #
        """ The time stamp of the observation (i.e. decimal MJD)

        Parameters
        ----------
        v : str
          value of the keyword argument given by the name of this function
        """
        v = key_keyword(v)
        self.update(v)

<<<<<<< HEAD
    def mosaic_camera(self, v): #
=======
    def keyword_wavecen(self, v):
        """ Estimate of central wavelength (keck_lris_red)

        Parameters
        ----------
        v : str
          value of the keyword argument given by the name of this function
        """
        v = key_keyword(v)
        self.update(v)

    def mosaic_camera(self, v):
>>>>>>> d0db7bf9
        """ Set the name of the instrument used (this will be used in the QA).

        Parameters
        ----------
        v : str
          value of the keyword argument given by the name of this function
        """
        self.update(v)

    def mosaic_elevation(self, v): #
        """ Elevation of the telescope (in m)

        Parameters
        ----------
        v : str
          value of the keyword argument given by the name of this function
        """
        # Check if the argument is a call to a header keyword
        v, valid = key_keyword(v, force_format=False)
        # If not, assume it's a manual entry
        if not valid:
            v = key_float(v)
        self.update(v)

    def mosaic_latitude(self, v): #
        """ Latitude of the telescope

        Parameters
        ----------
        v : str
          value of the keyword argument given by the name of this function
        """
        # Check if the argument is a call to a header keyword
        v, valid = key_keyword(v, force_format=False)
        # If not, assume it's a manual entry
        if not valid:
            v = key_float(v)
        self.update(v)

    def mosaic_longitude(self, v): #
        """ Longitude of the telescope

        Parameters
        ----------
        v : str
          value of the keyword argument given by the name of this function
        """
        # Check if the argument is a call to a header keyword
        v, valid = key_keyword(v, force_format=False)
        # If not, assume it's a manual entry
        if not valid:
            v = key_float(v)
        self.update(v)

    def mosaic_ndet(self, v): #
        """ Number of detectors in the mosaic

        Parameters
        ----------
        v : str
          value of the keyword argument given by the name of this function
        """
        v = key_int(v)
        self.update(v)

    def mosaic_minexp(self, v): #
        """ Minimum exposure time of the instrument (s)

        Parameters
        ----------
        v : str
          value of the keyword argument given by the name of this function
        """
        v = key_float(v)
        self.update(v)

    def mosaic_reduction(self, v):  #
        """ Which reduction pipeline should be used to reduce data taken with this instrument

        Parameters
        ----------
        v : str
          value of the keyword argument given by the name of this function
        """
        allowed = ['ARMS', 'ARMED']
        v = key_allowed(v, allowed, upper=True)
        self.update(v.upper())

    def pixelflat_canbe(self, v):   #
        """ If there are frames that will be a pixel flat in addition to other frame types,
        include the other frame types here.

        Parameters
        ----------
        v : str
          value of the keyword argument given by the name of this function
        """
        v = key_none_list(v)
        self.update(v)

    def pixelflat_check_condition(self, v, cnmbr=1):
        """ Check that a frame satisfies a series of conditions before it is
        labelled as a pixel flat frame. Multiple conditions can be specified,
        where each new condition has a different integer suffix appended to
        the condition variable.

        Parameters
        ----------
        v : str
          value of the keyword argument given by the name of this function
        """
        cname = get_nmbr_name(cnmbr=cnmbr)
        v = key_check(v)
        self.update(v, ll=cname.split('_'))

    def pixelflat_idname(self, v):  #
        """ Header key value of pixel flat frames for header keyword: 'keyword idname'

        Parameters
        ----------
        v : str
          value of the keyword argument given by the name of this function
        """
        self.update(v)

    def pixelflat_lscomb(self, v):  #
        """ Combine frames with a different exposure time?

        Parameters
        ----------
        v : str
          value of the keyword argument given by the name of this function
        """
        v = key_bool(v)
        self.update(v)

    def pixelflat_number(self, v):  #
        """ Number of pixel flat frames to use

        Parameters
        ----------
        v : str
          value of the keyword argument given by the name of this function
        """
        v = key_int(v)
        #assert key_min_val(v,-1)
        #if v < -1:
        #    msgs.error("The argument of {0:s} must be >= -1".format(get_current_name()))
        self.update(v)

    def science_canbe(self, v): #
        """ If there are frames that will be a science frame in addition to other frame types,
        include the other frame types here.

        Parameters
        ----------
        v : str
          value of the keyword argument given by the name of this function
        """
        v = key_none_list(v)
        self.update(v)

    def science_check_condition(self, v, cnmbr=1):
        """ Check that a frame satisfies a series of conditions before it is
        labelled as a science frame. Multiple conditions can be specified,
        where each new condition has a different integer suffix appended to
        the condition variable.

        Parameters
        ----------
        v : str
          value of the keyword argument given by the name of this function
        """
        cname = get_nmbr_name(cnmbr=cnmbr)
        v = key_check(v)
        self.update(v, ll=cname.split('_'))

    def science_idname(self, v):    #
        """ Header key value of science frames for header keyword: 'keyword idname'

        Parameters
        ----------
        v : str
          value of the keyword argument given by the name of this function
        """
        self.update(v)

    def set_arc(self, v):
        """ Manually force a given frame to be an arc frame. For example,
         'set arc filename1.fits,filename2.fits' will force filename1.fits
         and filename2.fits to be arc frames.

        Parameters
        ----------
        v : str
          value of the keyword argument given by the name of this function
        """
        v = key_list(v)
        v = self._spect['set']['arc'] + v
        self.update(v)

    def set_bias(self, v):
        """ Manually force a given frame to be a bias frame. For example,
         'set bias filename1.fits,filename2.fits' will force filename1.fits
         and filename2.fits to be bias frames.

        Parameters
        ----------
        v : str
          value of the keyword argument given by the name of this function
        """
        v = key_list(v)
        v = self._spect['set']['bias'] + v
        self.update(v)

    def set_dark(self, v):
        """ Manually force a given frame to be a dark frame. For example,
         'set dark filename1.fits,filename2.fits' will force filename1.fits
         and filename2.fits to be bias frames.

        Parameters
        ----------
        v : str
          value of the keyword argument given by the name of this function
        """
        v = key_list(v)
        v = self._spect['set']['dark'] + v
        self.update(v)

    def set_pixelflat(self, v):
        """ Manually force a given frame to be a pixel flat frame. For example,
         'set pixelflat filename1.fits,filename2.fits' will force filename1.fits
         and filename2.fits to be pixel flat frames.

        Parameters
        ----------
        v : str
          value of the keyword argument given by the name of this function
        """
        v = key_list(v)
        v = self._spect['set']['pixelflat'] + v
        self.update(v)

    def set_science(self, v):
        """ Manually force a given frame to be a science frame. For example,
         'set science filename1.fits,filename2.fits' will force filename1.fits
         and filename2.fits to be science frames.

        Parameters
        ----------
        v : str
          value of the keyword argument given by the name of this function
        """
        v = key_list(v)
        v = self._spect['set']['science'] + v
        self.update(v)

    def set_pinhole(self, v):
        """ Manually force a given frame to be a pinhole frame. For example,
         'set pinhole filename1.fits,filename2.fits' will force filename1.fits
         and filename2.fits to be pinhole frames.

        Parameters
        ----------
        v : str
          value of the keyword argument given by the name of this function
        """
        v = key_list(v)
        v = self._spect['set']['pinhole'] + v
        self.update(v)

    def set_standard(self, v):
        """ Manually force a given frame to be a standard star frame. For example,
         'set standard filename1.fits,filename2.fits' will force filename1.fits
         and filename2.fits to be standard star frames.

        Parameters
        ----------
        v : str
          value of the keyword argument given by the name of this function
        """
        v = key_list(v)
        v = self._spect['set']['standard'] + v
        self.update(v)

    def set_trace(self, v):
        """ Manually force a given frame to be a trace frame. For example,
         'set trace filename1.fits,filename2.fits' will force filename1.fits
         and filename2.fits to be trace frames.

        Parameters
        ----------
        v : str
          value of the keyword argument given by the name of this function
        """
        v = key_list(v)
        v = self._spect['set']['trace'] + v
        self.update(v)

    def pinhole_canbe(self, v): #
        """ If there are frames that will be a pinhole in addition to other frame types,
        include the other frame types here.

        Parameters
        ----------
        v : str
          value of the keyword argument given by the name of this function
        """
        v = key_none_list(v)
        self.update(v)

    def pinhole_check_condition(self, v, cnmbr=1):
        """ Check that a frame satisfies a series of conditions before it is
        labelled as a pinhole frame. Multiple conditions can be specified,
        where each new condition has a different integer suffix appended to
        the condition variable.

        Parameters
        ----------
        v : str
          value of the keyword argument given by the name of this function
        """
        cname = get_nmbr_name(cnmbr=cnmbr)
        v = key_check(v)
        self.update(v, ll=cname.split('_'))

    def pinhole_idname(self, v):    #
        """ Header key value of pinhole frames for header keyword: 'keyword idname'

        Parameters
        ----------
        v : str
          value of the keyword argument given by the name of this function
        """
        self.update(v)

    def pinhole_lscomb(self, v):    #
        """ Combine frames with a different exposure time?

        Parameters
        ----------
        v : str
          value of the keyword argument given by the name of this function
        """
        v = key_bool(v)
        self.update(v)

    def pinhole_number(self, v):    #
        """ Number of pinhole frames to use

        Parameters
        ----------
        v : str
          value of the keyword argument given by the name of this function
        """
        v = key_int(v)
        #key_min_val(v, -1)
        self.update(v)

    def standard_canbe(self, v):    #
        """ If there are frames that will be a standard star frame in addition
        to other frame types, include the other frame types here.

        Parameters
        ----------
        v : str
          value of the keyword argument given by the name of this function
        """
        v = key_none_list(v)
        self.update(v)

    def standard_check_condition(self, v, cnmbr=1):
        """ Check that a frame satisfies a series of conditions before it is
        labelled as a standard frame. Multiple conditions can be specified,
        where each new condition has a different integer suffix appended to
        the condition variable.

        Parameters
        ----------
        v : str
          value of the keyword argument given by the name of this function
        """
        cname = get_nmbr_name(cnmbr=cnmbr)
        v = key_check(v)
        self.update(v, ll=cname.split('_'))

    def standard_idname(self, v):   #
        """ Header key value of standard star frames for header keyword: 'keyword idname'

        Parameters
        ----------
        v : str
          value of the keyword argument given by the name of this function
        """
        self.update(v)

    def standard_number(self, v):   #
        """ Number of standard star frames to use

        Parameters
        ----------
        v : str
          value of the keyword argument given by the name of this function
        """
        v = key_int(v)
        #key_min_val(v,-1)
        self.update(v)

    def trace_canbe(self, v):   #
        """ If there are frames that will be a trace flat in addition to other frame types,
        include the other frame types here.

        Parameters
        ----------
        v : str
          value of the keyword argument given by the name of this function
        """
        v = key_none_list(v)
        self.update(v)

    def trace_check_condition(self, v, cnmbr=1):
        """ Check that a frame satisfies a series of conditions before it is
        labelled as a trace frame. Multiple conditions can be specified,
        where each new condition has a different integer suffix appended to
        the condition variable.

        Parameters
        ----------
        v : str
          value of the keyword argument given by the name of this function
        """
        cname = get_nmbr_name(cnmbr=cnmbr)
        v = key_check(v)
        self.update(v, ll=cname.split('_'))

    def trace_idname(self, v):  #
        """ Header key value of a trace frame for header keyword: 'keyword idname'

        Parameters
        ----------
        v : str
          value of the keyword argument given by the name of this function
        """
        self.update(v)

    def trace_lscomb(self, v):  #
        """ Combine frames with a different exposure time?

        Parameters
        ----------
        v : str
          value of the keyword argument given by the name of this function
        """
        v = key_bool(v)
        self.update(v)

    def trace_number(self, v):  #
        """ Number of trace frames to use

        Parameters
        ----------
        v : str
          value of the keyword argument given by the name of this function
        """
        v = key_int(v)
        #if v < 0:
        #    msgs.error("The argument of {0:s} must be >= 0".format(get_current_name()))
        self.update(v)


class ARMS(BaseArgFlag):

    def reduce_calibrate_flux(self, v): #
        """ Should a flux calibration be performed?

        Parameters
        ----------
        v : str
          value of the keyword argument given by the name of this function
        """
        v = key_bool(v)
        self.update(v)

    def reduce_calibrate_sensfunc_archival(self, v):    #
        """ Should a flux calibration be performed?

        Parameters
        ----------
        v : str
          value of the keyword argument given by the name of this function
        """
        self.update(v)



    def reduce_flexure_maxshift(self, v):   #
        """ Maximum allowed flexure shift in pixels

        Parameters
        ----------
        v : str
          value of the keyword argument given by the name of this function
        """
        v = key_int(v)
        self.update(v)

    def reduce_flexure_method(self, v): #
        """ Perform flexure correction on objects using boxcar extraction.
        If 'slitcen' is used, the flexure correction is performed before
        the extraction of objects

        Parameters
        ----------
        v : str
          value of the keyword argument given by the name of this function
        """
        allowed = ['none', 'boxcar', 'slitcen']
        v = key_none_allowed(v, allowed)
        self.update(v)

    def reduce_flexure_spectrum(self, v):   #
        """ Specify the archive sky spectrum to be used for the flexure correction

        Parameters
        ----------
        v : str
          value of the keyword argument given by the name of this function
        """
        if v.lower() == 'none':
            v = None
        else:
            if not path.exists(self._argflag['run']['pypitdir'] + 'data/sky_spec/' + v):
                files_sky = glob.glob(self._argflag['run']['pypitdir'] + 'data/sky_spec/*.fits')
                skyfiles = ""
                for i in files_sky:
                    skyfiles += msgs.newline() + "  - " + str(i.split("/")[-1])
                msgs.error("The following archive sky spectrum file does not exist:" + msgs.newline() +
                           "  " + v + msgs.newline() + msgs.newline() + "Please use one of the files listed below:" +
                           skyfiles)
        self.update(v)


class ARMED(BaseArgFlag):

    def reduce_flatfield_2dpca(self, v):    #
        """ Perform a simple 2D PCA on the echelle blaze fits
         if the value of this argument is >1. The argument value
         is equal to the number of PCA components. 0 means that
         no PCA will be performed.

        Parameters
        ----------
        v : str
          value of the keyword argument given by the name of this function
        """
        v = key_int(v)
        if v < 0:
            msgs.error("The argument of {0:s} must be >= 0".format(get_current_name()))
        self.update(v)

    def trace_object_method(self, v):   #
        """ What method should be used to trace the object?

        Parameters
        ----------
        v : str
          value of the keyword argument given by the name of this function
        """
        allowed = ['pca', 'spline', 'spca', 'interp', 'perp', 'zero']
        v = key_allowed(v, allowed)
        self.update(v)

    def trace_object_params(self, v):   #
        """ Parameters that should be used for the 'trace object method' argument.
        Options include:

        pca :  A list containing the order of the polynomials that should be used to fit the object
               trace principal components. For example, [1,0] will fit 2 principal components, the
               first PC will be fit with a first order polynomial, the second PC will be fit with a
               zeroth order polynomial.

        Parameters
        ----------
        v : str
          value of the keyword argument given by the name of this function
        """
        v = key_list(v)
        self.update(v)

    def trace_slits_tilts_disporder(self, v):   #
        """ What is the order of the polynomial function to be used to fit the tilts along the dispersion direction

        Parameters
        ----------
        v : str
          value of the keyword argument given by the name of this function
        """
        v = key_int(v)
        if v < 0:
            msgs.error("The argument of {0:s} must be >= 0".format(get_current_name()))
        self.update(v)

    def trace_slits_tilts_order(self, v):   #
        """ What is the order of the polynomial function to be used for the tilt of an individual arc line

        Parameters
        ----------
        v : str
          value of the keyword argument given by the name of this function
        """
        v = key_int(v)
        if v < 0:
            msgs.error("The argument of {0:s} must be >= 0".format(get_current_name()))
        if v != 1:
            msgs.error("The argument of {0:s} must be equal to 1 for echelle data".format(get_current_name()))
        self.update(v)


class ARMS_spect(BaseSpect):
    pass


class ARMED_spect(BaseSpect):

    def keyword_echangle(self, v):  #
        """ The angle of the echelle grating

        Parameters
        ----------
        v : str
          value of the keyword argument given by the name of this function
        """
        v = key_keyword(v)
        self.update(v)


def init(afclass, spclass):
    """
    Initialize the settings
    ----------
    afclass : class
      Class of arguments and flags
    spclass : class
      Class of spectrograph settings
    ftdict : dict in spclass
      dict of frametypes set globally (if input)

    Returns
    -------
    """
    global argflag
    global spect
    global ftdict
    argflag = afclass.__dict__['_argflag']
    spect = spclass.__dict__['_spect']
    if '_ftdict' in spclass.__dict__.keys():
        ftdict = spclass.__dict__['_ftdict']
    else:
        ftdict = {}
    return


def get_argflag_class(init=None):
    """
    Get the Arguments and Flags
    ----------
    init : tuple
      For instantiation

    Returns
    -------
    argflag : Arguments and Flags
    """
    try:
        defname = glob.glob(path.dirname(__file__))[0] + "/data/settings/settings." + init[0].lower()
        return eval(init[0]+"(defname='{0:s}', savname='{1:s}.settings')".format(defname, init[1]))
    except RuntimeError:
        msgs.error("Reduction type '{0:s}' is not allowed".format(init))


def get_spect_class(init):
    """
    Get the Spectrograph settings class
    ----------
    init : tuple
      For instantiation

    Returns
    -------
    spect_class : Class of spectrograph settings
    """
    try:
        defname = glob.glob(path.dirname(__file__))[0] + "/data/settings/settings." + init[1].lower()
        return eval(init[0]+"_spect(defname='{0:s}', savname='{1:s}.spect')".format(defname, init[2]))
    except RuntimeError:
        msgs.error("{0:s} is not implemented yet".format(init[1]))


def get_current_name():
    """ Return the name of the function that called this function
    """
    ll = inspect.currentframe().f_back.f_code.co_name.split('_')
    return "'" + " ".join(ll) + "'"


def get_nmbr_name(anmbr=None, bnmbr=None, cnmbr=None):
    """ Return the name of the function that called this function,
    and append a two digit number to the first (when anmbr!=None),
    the second (when bnmbr!=None), or third (when cnmbr!=None) element
    of the function name.
    """
    cspl = inspect.currentframe().f_back.f_code.co_name.split('_')
    if anmbr is not None:
        cspl[0] += "{0:02d}".format(anmbr)
    if bnmbr is not None:
        cspl[1] += "{0:02d}".format(bnmbr)
    if cnmbr is not None:
        cspl[2] += "{0:02d}".format(cnmbr)
    return "_".join(cspl)


def load_sections(string, fmt_iraf=True):
    """
    From the input string, return the coordinate sections

    Parameters
    ----------
    string : str
      character string of the form [x1:x2,y1:y2]
      x1 = left pixel
      x2 = right pixel
      y1 = bottom pixel
      y2 = top pixel
    fmt_iraf : bool
      Is the variable string in IRAF format (True) or
      python format (False)

    Returns
    -------
    sections : list (or None)
      the detector sections
    """
    xyrng = string.strip('[]()').split(',')
    if xyrng[0] == ":":
        xyarrx = [0, 0]
    else:
        xyarrx = xyrng[0].split(':')
        # If a lower/upper limit on the array slicing is not given (e.g. [:100] has no lower index specified),
        # set the lower/upper limit to be the first/last index.
        if len(xyarrx[0]) == 0: xyarrx[0] = 0
        if len(xyarrx[1]) == 0: xyarrx[1] = -1
    if xyrng[1] == ":":
        xyarry = [0, 0]
    else:
        xyarry = xyrng[1].split(':')
        # If a lower/upper limit on the array slicing is not given (e.g. [5:] has no upper index specified),
        # set the lower/upper limit to be the first/last index.
        if len(xyarry[0]) == 0: xyarry[0] = 0
        if len(xyarry[1]) == 0: xyarry[1] = -1
    if fmt_iraf:
        xmin = max(0, int(xyarry[0])-1)
        xmax = int(xyarry[1])
        ymin = max(0, int(xyarrx[0])-1)
        ymax = int(xyarrx[1])
    else:
        xmin = max(0, int(xyarrx[0]))
        xmax = int(xyarrx[1])
        ymin = max(0, int(xyarry[0]))
        ymax = int(xyarry[1])
    return [[xmin, xmax], [ymin, ymax]]


def get_dnum(det, caps=False, prefix=True):
    """ Convert a detector index into a string used by the settings dictionary
    or other bits of code.  Best to keep at two digits

    Parameters
    ----------
    det : int
      Detector index
    caps : bool, optional
      Return all caps?
    prefix : bool, optional
      Include the prefix?

    Returns
    -------
    dnum : str
      A string used by the settings dictionary
    """
    dnum = '{0:02d}'.format(det)
    if prefix:
        if caps:
            dnum = 'DET'+dnum
        else:
            dnum = 'det'+dnum
    # Return
    return dnum


def check_deprecated(v, deprecated, upper=False):
    """ Check if a keyword argument is deprecated.

    Parameters
    ----------
    v : str
      value of a keyword argument
    deprecated : list
      list of deprecated values that v might be
    upper : bool (optional)
      If True, the allowed list is expected to contain only
      uppercase strings. If False, the allowed list is expected
      to contain only lowercase strings.

    Returns
    -------
    v : str
      A string used by the settings dictionary
    """
    ll = inspect.currentframe().f_back.f_code.co_name.split('_')
    func_name = "'" + " ".join(ll) + "'"
    if upper:
        v = v.upper()
    else:
        v = v.lower()
    if v in deprecated:
        msgs.error("The argument of {0:s} is deprecated.".format(func_name) + msgs.newline() +
                   "Please choose one of the following:" + msgs.newline() +
                   ", ".join(deprecated))
    return


def key_allowed(v, allowed, upper=False):
    """ Check that a keyword argument is in an allowed list of parameters.

    Parameters
    ----------
    v : str
      value of a keyword argument
    allowed : list
      list of allowed values that v can take
    upper : bool (optional)
      If True, the allowed list is expected to contain only
      uppercase strings. If False, the allowed list is expected
      to contain only lowercase strings.

    Returns
    -------
    v : str
      A string used by the settings dictionary
    """
    ll = inspect.currentframe().f_back.f_code.co_name.split('_')
    func_name = "'" + " ".join(ll) + "'"
    if upper:
        v = v.upper()
    else:
        v = v.lower()
    if v not in allowed:
        msgs.error("The argument of {0:s} must be one of".format(func_name) + msgs.newline() +
                   ", ".join(allowed))
    if v.lower() == "none":
        v = None
    return v


def key_allowed_filename(v, allowed):
    """ Check that a keyword argument is in an allowed list of parameters.
    If not, assume that it is a filename.

    Parameters
    ----------
    v : str
      value of a keyword argument
    allowed : list
      list of allowed values that v can take

    Returns
    -------
    v : str
      A string used by the settings dictionary
    """
    vt = v.lower()
    if vt not in allowed:
        msgs.warn("Assuming the following is the name of a file:" + msgs.newline() + v)
    else:
        v = vt
    return v


def key_bool(v):
    """ Check that a keyword argument is a boolean variable.

    Parameters
    ----------
    v : str
      value of a keyword argument

    Returns
    -------
    v : str
      A string used by the settings dictionary
    """
    ll = inspect.currentframe().f_back.f_code.co_name.split('_')
    func_name = "'" + " ".join(ll) + "'"
    if v.lower() == "true":
        v = True
    elif v.lower() == "false":
        v = False
    else:
        msgs.error("The argument of {0:s} can only be 'True' or 'False'".format(func_name))
    return v


def key_check(v):
    """ Check that a keyword argument satisfies the form required of a
    keyword argument that checks frame types.

    Parameters
    ----------
    v : str
      value of a keyword argument

    Returns
    -------
    v : str, list
      A value used by the settings dictionary
    """
    text = v.strip().replace('_', ' ')
    if ',' in text and text[0:2] != '%,':
        # There are multiple possibilities - split the text
        v = text.split(',')
    else:
        v = text
    return v


def key_float(v):
    """ Check that a keyword argument is a float.

    Parameters
    ----------
    v : str
      value of a keyword argument

    Returns
    -------
    v : float
      A value used by the settings dictionary
    """
    ll = inspect.currentframe().f_back.f_code.co_name.split('_')
    func_name = "'" + " ".join(ll) + "'"
    try:
        v = float(v)
    except ValueError:
        msgs.error("The argument of {0:s} must be of type float".format(func_name))
    return v


def key_int(v):
    """ Check that a keyword argument is an int.

    Parameters
    ----------
    v : str
      value of a keyword argument

    Returns
    -------
    v : int
      A value used by the settings dictionary
    """
    ll = inspect.currentframe().f_back.f_code.co_name.split('_')
    func_name = "'" + " ".join(ll) + "'"
    try:
        v = int(v)
    except ValueError:
        msgs.error("The argument of {0:s} must be of type int".format(func_name))
    return v


def key_keyword(v, force_format=True):
    """ Check that a keyword argument satisfies the form required
    for specifying a header keyword.

    Parameters
    ----------
    v : str
      value of a keyword argument
    force_format : bool
      If True, v can only have the format of a header keyword.
      If False, v can take the form of a header keyword, or a
      user-specified value. In the latter case, the boolean
      variable 'valid' is returned so the parent function
      knows if the supplied value of v should be dealt with as
      a manual entry or as a header keyword.

    Returns
    -------
    v : str
      A value used by the settings dictionary
    valid : bool
      Is the input a valid header keyword format
    """
    ll = inspect.currentframe().f_back.f_code.co_name.split('_')
    func_name = "'" + " ".join(ll) + "'"
    if v.lower() == "none":
        v = None
    else:
        valid = is_keyword(v)
        if not valid and force_format:
            msgs.error("The argument of {0:s} must be of the form:".format(func_name) + msgs.newline() +
                       "##.NAME" + msgs.newline() +
                       "where ## is the fits extension (see command: fits headext##)," + msgs.newline() +
                       "and NAME is the header keyword name")
        elif valid and force_format:
            return v
        else:
            return v, valid
    return v


def key_list(strlist):
    """ Check that a keyword argument is a list. Set the
    appropriate type of the list based on the supplied values.

    Parameters
    ----------
    v : str
      value of a keyword argument

    Returns
    -------
    v : list
      A value used by the settings dictionary
    """
    # Check if the input array is a null list
    if strlist == "[]" or strlist == "()":
        return []
    # Remove outer brackets and split by commas
    temp = strlist.lstrip('([').rstrip(')]').split(',')
    addarr = []
    # Find the type of the array elements
    for i in temp:
        if i.lower() == 'none':
            # None type
            addarr += [None]
        elif i.lower() == 'true' or i.lower() == 'false':
            # bool type
            addarr += [i.lower() in ['true']]
        elif ',' in i:
            # a list
            addarr += i.lstrip('([').rstrip('])').split(',')
            msgs.bug("nested lists could cause trouble if elements are not strings!")
        elif '.' in i:
            try:
                # Might be a float
                addarr += [float(i)]
            except ValueError:
                # Must be a string
                addarr += [i]
        else:
            try:
                # Could be an integer
                addarr += [int(i)]
            except ValueError:
                # Must be a string
                addarr += [i]
    return addarr


def key_list_allowed(v, allowed):
    """ Check that a keyword argument is a list. Set the
    appropriate type of the list based on the supplied values.
    Then, check that each value in the list is also in the
    supplied 'allowed' list.

    Parameters
    ----------
    v : str
      value of a keyword argument
    allowed : list
      list of allowed values that v can take

    Returns
    -------
    v : list
      A value used by the settings dictionary
    """
    ll = inspect.currentframe().f_back.f_code.co_name.split('_')
    func_name = "'" + " ".join(ll) + "'"
    v = key_list(v)
    for ll in v:
        if ll not in allowed:
            msgs.error("The allowed list does not include: {0:s}".format(ll) + msgs.newline() +
                       "Please choose one of the following:" + msgs.newline() +
                       ", ".join(allowed) + msgs.newline() +
                       "for the argument of {0:s}".format(func_name))
    return v


def key_none_allowed(v, allowed):
    """ Check if a keyword argument is set to None. If not,
    check that its value is in the 'allowed' list.

    Parameters
    ----------
    v : str
      value of a keyword argument
    allowed : list
      list of allowed values that v can take

    Returns
    -------
    v : None, str
      A value used by the settings dictionary
    """
    ll = inspect.currentframe().f_back.f_code.co_name.split('_')
    func_name = "'" + " ".join(ll) + "'"
    if v.lower() == "none":
        v = None
    elif v.lower() in allowed:
        for i in allowed:
            if v.lower() == i:
                v = i
                break
    else:
        msgs.error("The argument of {0:s} must be one of".format(func_name) + msgs.newline() +
                   ", ".join(allowed))
    return v


def key_none_allowed_filename(v, allowed):
    """ Check if a keyword argument is set to None. If not,
    check that its value is in the 'allowed' list. Finally,
    assume that the supplied value is the name of a filename.

    Parameters
    ----------
    v : str
      value of a keyword argument
    allowed : list
      list of allowed values that v can take

    Returns
    -------
    v : None, str
      A value used by the settings dictionary
    """
    if v.lower() == "none":
        v = None
    elif v.lower() in allowed:
        for i in allowed:
            if v.lower() == i:
                v = i
                break
    else:
        msgs.info("Assuming the following is the name of a file:" + msgs.newline() + v)
    return v

def key_none_int(v):
    """ Check if a keyword argument is set to None. If not,
    assume the supplied value is an int.

    Parameters
    ----------
    v : str
      value of a keyword argument

    Returns
    -------
    v : list
      A value used by the settings dictionary
    """
    if v.lower() == "none":
        v = None
    else:
        v = key_int(v)
    return v

def key_none_list(v):
    """ Check if a keyword argument is set to None. If not,
    assume the supplied value is a list.

    Parameters
    ----------
    v : str
      value of a keyword argument

    Returns
    -------
    v : list
      A value used by the settings dictionary
    """
    if v.lower() == "none":
        v = None
    else:
        if "," in v:
            v = v.strip("()[]").split(",")
        else:
            v = [v]
    return v


def key_none(v):
    """ Check if a keyword argument is set to None.

    Parameters
    ----------
    v : str
      value of a keyword argument

    Returns
    -------
    v : None, str
      A value used by the settings dictionary
    """
    if v.lower() == "none":
        v = None
    return v


def key_min_val(v, vmin):
    """ Check that the value exceeds a minimum
    Returns
    -------
    bool

    """
    if v < vmin:
        msgs.error("The argument of {0:s} must be >= -1".format(get_current_name()))
    else:
        return True

def combine_methods():
    """ The methods that can be used to combine a set of frames into a master frame
    """
    methods = ['mean', 'median', 'weightmean']
    return methods


def combine_replaces():
    """ The options that can be used to replace rejected pixels when combining a set of frames
    """
    methods = ['min', 'max', 'mean', 'median', 'weightmean', 'maxnonsat']
    return methods


def combine_satpixs():
    """ The options that can be used to replace saturated pixels when combining a set of frames
    """
    methods = ['reject', 'force', 'nothing']
    return methods


def is_keyword(v):
    """ Check if a value is of the format required to be a call to a header keyword

    Parameters
    ----------
    v : str
      Value to be tested

    Returns
    -------
    valid : bool
      True if 'v' has the correct format to be a header keyword, False otherwise.
    """
    valid = True
    if ("," in v) or ("." not in v):
        # Either an array or doesn't have the header keyword format (i.e. a fullstop)
        return False
    # Test if the first element is an integer
    vspl = v.split(".")
    try:
        int(vspl[0])
    except ValueError:
        valid = False
    # Test if there are two parts to the expression
    if len(vspl) != 2:
        return False
    # Test if the second element is a string
    try:
        if valid is True:
            int(vspl[1])
            # Input value must be a floating point number
            valid = False
    except ValueError:
        # Input value must be a string
        valid = True
    return valid


def parse_binning(binning):
    """ Convert binning keyword to binning values

    Parameters
    ----------
    binning : str
      Probably parsed from the header

    Returns
    -------
    binspatial : int
    binspectral : int

    """
    # comma separated format
    binspatial, binspectral = None, None
    if isinstance(binning, basestring):
        if ',' in binning:
            binspatial, binspectral = [int(item) for item in binning.split(',')]  # Keck standard, I think
        else:
            pass
    else:
        pass
    # Finish
    if binspatial is None:
        msgs.warn("Unable to parse input binning: {}".format(binning))
        msgs.warn("Assuming unbinned, i.e.  1x1")
        return 1,1
    else:
        return binspatial, binspectral


def dummy_settings(pypitdir=None, nfile=10, spectrograph='shane_kast_blue',
                   set_idx=True):
    """ Generate default settings for use in tests.


    Parameters
    ----------
    pypitdir
    nfile
    spectrograph
    set_idx : bool, optional
      Set dummy index values for science and calibs

    Returns
    -------

    """
    # Dummy argflag
    if spectrograph not in ['shane_kast_blue', 'keck_nirspec']:
        msgs.error("Not setup for your instrument")  # You will need to fuss with scidx
    argf = get_argflag_class(("ARMS", spectrograph))
    argf.init_param()
    if pypitdir is None:
        pypitdir = __file__[0:__file__.rfind('/')]
    # Run specific
    argf.set_param('run pypitdir {0:s}'.format(pypitdir))
    argf.set_param('run spectrograph {:s}'.format(spectrograph))
    argf.set_param('run directory science ./')
    # Dummy spect
    spect = get_spect_class(("ARMS", spectrograph, "dummy"))
    lines = spect.load_file(base=True)  # Base spectrograph settings
    spect.set_paramlist(lines)
    lines = spect.load_file()
    spect.set_paramlist(lines)
    if set_idx:
        for jj, key in enumerate(spect._spect.keys()):
            if key in ['det']:
                continue
            if 'index' in spect._spect[key].keys():
                if spectrograph == 'shane_kast_blue':  # Science frames from idx = 5 to 9
                    assert nfile == 10
                for kk in [5,6,7,8,9]:
                    if key == 'science':
                        spect._spect[key]['index'] += [np.array([kk])]
                    elif key == 'arc':
                        spect._spect[key]['index'] += [np.array([1])]
                    elif key == 'standard':
                        spect._spect[key]['index'] += [np.array([4])]
                    elif key == 'bias':
                        spect._spect[key]['index'] += [np.array([0])]
                    elif key == 'trace':
                        spect._spect[key]['index'] += [np.array([2,3])]
                    elif key == 'pixelflat':
                        spect._spect[key]['index'] += [np.array([2,3])]
    init(argf, spect)
    return
<|MERGE_RESOLUTION|>--- conflicted
+++ resolved
@@ -1875,9 +1875,6 @@
                 msgs.error("The argument of {0:s} must be > 1 to set the maximum slit gap".format(get_current_name()))
         self.update(v)
 
-<<<<<<< HEAD
-    def trace_slits_number(self, v):    #
-=======
     def trace_slits_medrep(self, v):
         """ Number of times to median smooth a trace image prior
         to analysis for slit/order edges
@@ -1895,8 +1892,7 @@
             msgs.error("The argument of {0:s} must be >= 0".format(get_current_name()))
         self.update(v)
 
-    def trace_slits_number(self, v):
->>>>>>> d0db7bf9
+    def trace_slits_number(self, v):    #
         """ Manually set the number of slits to identify (>=1).
         'auto' or -1 will automatically identify the number of slits.
 
@@ -2094,9 +2090,6 @@
             msgs.error("The argument of {0:s} must be >= 0".format(get_current_name()))
         self.update(v)
 
-<<<<<<< HEAD
-    def trace_useframe(self, v):    #
-=======
     def trace_slits_tilts_yorder(self, v):
         """ What is the order of the 2D function fitting the tilt shapes in the spectral dimension
 
@@ -2135,8 +2128,7 @@
         v = key_allowed(v, allowed)
         self.update(v)
 
-    def trace_useframe(self, v):
->>>>>>> d0db7bf9
+    def trace_useframe(self, v):    #
         """ What frame should be used to trace the slit edges, based on the
         average of the left/right edges.
 
@@ -3011,9 +3003,6 @@
         v = key_keyword(v)
         self.update(v)
 
-<<<<<<< HEAD
-    def keyword_hatch(self, v): #
-=======
     def keyword_gratepos(self, v):
         """ Grating position (keck_deimos)
 
@@ -3047,8 +3036,7 @@
         v = key_keyword(v)
         self.update(v)
 
-    def keyword_hatch(self, v):
->>>>>>> d0db7bf9
+    def keyword_hatch(self, v):     #
         """ Hatch open/close
 
         Parameters
@@ -3070,9 +3058,6 @@
         v = key_keyword(v)
         self.update(v)
 
-<<<<<<< HEAD
-    def keyword_lamps(self, v): #
-=======
     def keyword_imagetype(self, v):
         """ The KOA added keyword that identifies the frame type
 
@@ -3084,8 +3069,7 @@
         v = key_keyword(v)
         self.update(v)
 
-    def keyword_lamps(self, v):
->>>>>>> d0db7bf9
+    def keyword_lamps(self, v): #
         """ Lamps being used
 
         Parameters
@@ -3211,9 +3195,6 @@
         v = key_keyword(v)
         self.update(v)
 
-<<<<<<< HEAD
-    def mosaic_camera(self, v): #
-=======
     def keyword_wavecen(self, v):
         """ Estimate of central wavelength (keck_lris_red)
 
@@ -3225,8 +3206,7 @@
         v = key_keyword(v)
         self.update(v)
 
-    def mosaic_camera(self, v):
->>>>>>> d0db7bf9
+    def mosaic_camera(self, v): #
         """ Set the name of the instrument used (this will be used in the QA).
 
         Parameters
