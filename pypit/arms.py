--- conflicted
+++ resolved
@@ -20,17 +20,10 @@
 from pypit import arpixels
 from pypit.core import arsort
 from pypit import wavetilts
-<<<<<<< HEAD
-from pypit import arcimage
-from pypit import bpmimage
-from pypit import biasframe
-from pypit import flatfield
-=======
 from pypit import artrace
 from pypit import arcimage
 from pypit import bpmimage
 from pypit import biasframe
->>>>>>> 26cc3ea8
 from pypit import fluxspec
 from pypit import traceslits
 from pypit import traceimage
@@ -272,10 +265,6 @@
 
             # Mask me
             slf._maskslits[det-1] += wv_maskslits
-<<<<<<< HEAD
-
-=======
->>>>>>> 26cc3ea8
 
             ###############
             # Derive the spectral tilt
@@ -312,26 +301,6 @@
             update = slf.MasterFlatField(fitstbl, det, msbias, datasec_img, mstilts)
             if update and reuseMaster: armbase.UpdateMasters(sciexp, sc, det, ftype="flat", chktype="pixelflat")
 
-
-            '''
-            ###############
-            # Prepare the pixel flat field frame
-            if settings.argflag['reduce']['flatfield']['perform']:  # Only do it if the user wants to flat field
-                if 'normpixelflat' in calib_dict[setup].keys():
-                    mspixflat = calib_dict[setup]['normpixelflat']
-                else:
-                    # Instantiate
-                    pixflat_image_files = arsort.list_of_files(fitstbl, 'pixelflat', sci_ID)
-                    ftField = flatfield.FlatField(file_list=pixflat_image_files, msbias=msbias)
-
-                    # Load from disk (MasterFrame)?
-                    mspixflat = ftField.master()
-                    if mspixflat is None:
-                        mspixflat = ftField.run(trim=settings.argflag['reduce']['trim'])
-                        ftField.save_master()
-            '''
-
-
             ###############
             # Generate/load a master wave frame
             update = slf.MasterWave(det, wv_calib, mstilts)
