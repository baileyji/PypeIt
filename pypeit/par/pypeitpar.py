--- conflicted
+++ resolved
@@ -1722,7 +1722,6 @@
         dtypes['bspline_spacing'] = [int, float]
         descr['bspline_spacing'] = 'Break-point spacing for the bspline fit'
 
-        defaults['maxnumber'] = 10
         dtypes['maxnumber'] = int
         descr['maxnumber'] = 'Maximum number of objects to extract in a science frame.  Use ' \
                              'None for no limit.'
@@ -2169,8 +2168,7 @@
         # Evaluate the strings if requested
         if evaluate:
             cfg = util.recursive_dict_evaluate(cfg)
-        #import pdb; pdb.set_trace()
-
+        
         # Instantiate the object based on the configuration dictionary
         return cls.from_dict(cfg)
 
@@ -2233,11 +2231,7 @@
 
         # Allow flexure to be turned on using cfg['rdx']
         pk = 'flexure'
-<<<<<<< HEAD
-        default = FlexurePar() #if pk in cfg['rdx'].keys() and cfg['rdx']['flexure'] else None
-=======
         default = FlexurePar()
->>>>>>> b807300f
         kwargs[pk] = FlexurePar.from_dict(cfg[pk]) if pk in k else default
 
         # Allow flux calibration to be turned on using cfg['rdx']
