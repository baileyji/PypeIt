--- conflicted
+++ resolved
@@ -25,15 +25,9 @@
         self.numhead = 3
         self.detector = [
                 # Detector 1
-<<<<<<< HEAD
                 pypeitpar.DetectorPar(
-                            dataext         = 0,
-                            dispaxis        = -1,
-=======
-                DetectorPar(dataext         = 0,
                             dispaxis        = 1,
                             dispflip        = True,
->>>>>>> 184b1cfd
                             xgap            = 0.,
                             ygap            = 0.,
                             ysize           = 1.,
