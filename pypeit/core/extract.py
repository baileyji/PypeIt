""" Module for PypeIt extraction code
"""
from __future__ import (print_function, absolute_import, division, unicode_literals)

import time
import copy
import inspect

import numpy as np
import scipy


#from matplotlib import gridspec, font_manager

from astropy import units
from astropy.stats import sigma_clip
from astropy.stats import sigma_clipped_stats
#from matplotlib import pyplot as plt

from pypeit import msgs
from pypeit.core import qa
from pypeit import artrace
from pypeit.core import pydl
from pypeit import utils
from pypeit.core import pixels
from pypeit import debugger
from pypeit import ginga
import time
from matplotlib import pyplot as plt
from pypeit.core import trace_slits
from pypeit.core import arc

from sklearn.decomposition import PCA
from pypeit import specobjs
from pypeit.core.pydl import spheregroup


#from IPython import embed

# MASK VALUES FROM EXTRACTION
# 0 
# 2**0 = Flagged as bad detector pixel
# 2**1 = Flagged as affected by Cosmic Ray 
# 2**5 = Flagged as NAN (from something gone wrong)
# 2**6 = Entire region masked

mask_flags = dict(bad_pix=2**0, CR=2**1, NAN=2**5, bad_row=2**6)

import multiprocessing


def extract_asymbox2(image,left_in,right_in,ycen = None,weight_image = None):
    """ Extract the total flux within a variable window at many positions. This routine will accept an asymmetric/variable window
    specified by the left_in and right_in traces.  The ycen position is optional. If it is not provied, it is assumed to be integers
    in the spectral direction (as is typical for traces). Traces are expected to run vertically to be consistent with other
    extract_  routines. Based on idlspec2d/spec2d/extract_asymbox2.pro

    Parameters
    ----------
    image :  float ndarray
        Image to extract from. It is a 2-d array with shape (nspec, nspat)
    left  :  float ndarray
        Left boundary of region to be extracted (given as floating pt pixels). This can either be an 2-d  array with shape
        (nspec, nTrace) array, or a 1-d array with shape (nspec) forthe case of a single trace.

    right  :  float ndarray
        Right boundary of region to be extracted (given as floating pt pixels). This can either be an 2-d  array with shape
        (nspec, nTrace) array, or a 1-d array with shape (nspec) forthe case of a single trace.


    Optional Parameters
    -------------------
    ycen :  float ndarray
        Y positions corresponding to "Left"  and "Right" (expected as integers). Will be cast to an integer if floats
        are provided. This needs to have the same shape as left and right broundarys provided above. In other words,
        either a  2-d  array with shape (nspec, nTrace) array, or a 1-d array with shape (nspec) forthe case of a single trace.

    weight_image: float ndarray
        Weight map to be applied to image before boxcar. It is a 2-d array with shape (nspec, nspat)

    Returns
    -------
    fextract:   ndarray
       Extracted flux at positions specified by (left<-->right, ycen). The output will have the same shape as
       Left and Right, i.e.  an 2-d  array with shape (nspec, nTrace) array if multiple traces were input, or a 1-d array with shape (nspec) for
       the case of a single trace.


    Revision History
    ----------------
    24-Mar-1999  Written by David Schlegel, Princeton.
    17-Feb-2003  Written with slow IDL routine, S. Burles, MIT
    22-Apr-2018  Ported to python by Joe Hennawi
    """

    # ToDO it would be nice to avoid this transposing, but I got confused during the IDL port
    left = left_in.T
    right = right_in.T

    dim = left.shape
    ndim = left.ndim
    if (ndim == 1):
        nTrace = 1
        npix = dim[0]
    else:
        nTrace = dim[0]
        npix = dim[1]

    if ycen is None:
        if ndim == 1:
            ycen_out = np.arange(npix, dtype='int')
        elif ndim == 2:
            ycen_out = np.outer(np.ones(nTrace, dtype='int'), np.arange(npix, dtype='int'), )
        else:
            raise ValueError('trace is not 1 or 2 dimensional')
    else:
        ycen_out = ycen.T
        ycen_out = np.rint(ycen_out).astype(int)

    if ((np.size(left) != np.size(ycen_out)) | (np.shape(left) != np.shape(ycen_out))):
        raise ValueError('Number of elements and left of trace and ycen must be equal')

    idims = image.shape
    nspat = idims[1]
    nspec = idims[0]

    maxwindow = np.max(right - left)
    tempx = np.int(maxwindow + 3.0)

    bigleft = np.outer(left[:], np.ones(tempx))
    bigright = np.outer(right[:], np.ones(tempx))
    spot = np.outer(np.ones(npix * nTrace), np.arange(tempx)) + bigleft - 1
    bigy = np.outer(ycen_out[:], np.ones(tempx, dtype='int'))

    fullspot = np.array(np.fmin(np.fmax(np.round(spot + 1) - 1, 0), nspat - 1), int)
    fracleft = np.fmax(np.fmin(fullspot - bigleft, 0.5), -0.5)
    fracright = np.fmax(np.fmin(bigright - fullspot, 0.5), -0.5)
    del bigleft
    del bigright
    bool_mask1 = (spot >= -0.5) & (spot < (nspat - 0.5))
    bool_mask2 = (bigy >= 0) & (bigy <= (nspec - 1))
    weight = (np.fmin(np.fmax(fracleft + fracright, 0), 1)) * bool_mask1 * bool_mask2
    del spot
    del fracleft
    del fracright
    bigy = np.fmin(np.fmax(bigy, 0), nspec - 1)

    if weight_image != None:
        temp = np.array([weight_image[x1, y1] * image[x1, y1] for (x1, y1) in zip(bigy.flatten(), fullspot.flatten())])
        temp2 = np.reshape(weight.flatten() * temp, (nTrace, npix, tempx))
        fextract = np.sum(temp2, axis=2)
        temp_wi = np.array([weight_image[x1, y1] for (x1, y1) in zip(bigy.flatten(), fullspot.flatten())])
        temp2_wi = np.reshape(weight.flatten() * temp_wi, (nTrace, npix, tempx))
        f_ivar = np.sum(temp2_wi, axis=2)
        fextract = fextract / (f_ivar + (f_ivar == 0)) * (f_ivar > 0)
    else:
        # Might be more pythonic way to code this. I needed to switch the flattening order in order to get
        # this to work
        temp = np.array([image[x1, y1] for (x1, y1) in zip(bigy.flatten(), fullspot.flatten())])
        temp2 = np.reshape(weight.flatten() * temp, (nTrace, npix, tempx))
        fextract = np.sum(temp2, axis=2)

    # IDL version model functionality not implemented yet
    # At the moment I'm not reutnring the f_ivar for the weight_image mode. I'm not sure that this functionality is even
    # ever used

    if(nTrace ==1):
        fextract = fextract.reshape(npix)
    return fextract.T


def extract_boxcar(image,trace_in, radius_in, ycen = None):
    """ Extract the total flux within a boxcar window at many positions. The ycen position is optional. If it is not provied, it is assumed to be integers
     in the spectral direction (as is typical for traces). Traces are expected to run vertically to be consistent with other
     extract_  routines. Based on idlspec2d/spec2d/extract_boxcar.pro

     Parameters
     ----------
     image :  float ndarray
         Image to extract from. It is a 2-d array with shape (nspec, nspat)

     trace_in :  float ndarray
         Trace for the region to be extracted (given as floating pt pixels). This can either be an 2-d  array with shape
         (nspec, nTrace) array, or a 1-d array with shape (nspec) forthe case of a single trace.

     radius :  float or ndarray
         boxcar radius in floating point pixels. This can be either be in put as a scalar or as an array to perform
         boxcar extraction a varaible radius. If an array is input it must have the same size and shape as trace_in, i.e.
         a 2-d  array with shape (nspec, nTrace) array, or a 1-d array with shape (nspec) for the case of a single trace.


     Optional Parameters
     -------------------
     ycen :  float ndarray
         Y positions corresponding to trace_in (expected as integers). Will be rounded to the nearest integer if floats
         are provided. This needs to have the same shape as trace_in  provided above. In other words,
         either a  2-d  array with shape (nspec, nTrace) array, or a 1-d array with shape (nspec) forthe case of a single trace.


     Returns
     -------
     fextract:   ndarray
         Extracted flux at positions specified by (left<-->right, ycen). The output will have the same shape as
         Left and Right, i.e.  an 2-d  array with shape (nspec, nTrace) array if multiple traces were input, or a 1-d array with shape (nspec) for
         the case of a single trace.

     Revision History
     ----------------
     24-Mar-1999  Written by David Schlegel, Princeton.
     22-Apr-2018  Ported to python by Joe Hennawi
     """


    # Checks on radius
    if (isinstance(radius_in,int) or isinstance(radius_in,float)):
        radius = radius_in
    elif ((np.size(radius)==np.size(trace_in)) & (np.shape(radius) == np.shape(trace_in))):
        radius = radius_in.T
    else:
        raise ValueError('Boxcar radius must a be either an integer, a floating point number, or an ndarray '
                         'with the same shape and size as trace_in')

    trace = trace_in.T

    dim = trace.shape
    ndim = len(dim)
    if (ndim == 1):
        nTrace = 1
        npix = dim[0]
    else:
        nTrace = dim[0]
        npix = dim[1]

    if ycen is None:
        if ndim == 1:
            ycen_out = np.arange(npix, dtype='int')
        elif ndim == 2:
            ycen_out = np.outer(np.ones(nTrace, dtype='int'), np.arange(npix, dtype='int'), )
        else:
            raise ValueError('trace is not 1 or 2 dimensional')
    else:
        ycen_out = ycen.T
        ycen_out = np.rint(ycen_out).astype(int)

    if ((np.size(trace) != np.size(ycen_out)) | (np.shape(trace) != np.shape(ycen_out))):
        raise ValueError('Number of elements and shape of trace and ycen must be equal')



    left = trace - radius
    right = trace + radius
    fextract = extract_asymbox2(image, left, right, ycen_out)

    return fextract




def extract_optimal(sciimg,ivar, mask, waveimg, skyimg, rn2_img, oprof, box_radius, specobj):

    """ Calculate the spatial FWHM from an object profile. Utitlit routine for fit_profile

    Parameters
    ----------
    sciimg : float ndarray shape (nspec, nspat)
       Science frame
    ivar: float ndarray shape (nspec, nspat)
       inverse variance of science frame. Can be a model or deduced from the image itself.
    mask: boolean ndarray
       mask indicating which pixels are good. Good pixels = True, Bad Pixels = False
    waveimg :  float ndarray
        Wavelength image. float 2-d array with shape (nspec, nspat)
    skyimg: float ndarray shape (nspec, nspat)
        Image containing our model of the sky
    rn2_img: float ndarray shape (nspec, nspat)
        Image containing the read noise squared (including digitization noise due to gain, i.e. this is an effective read noise)
    oprof: float ndarray shape (nspec, nspat)
        Image containing the profile of the object that we are extracting
    box_radius: float
        Size of boxcar window in floating point pixels in the spatial direction.
    specobj: SpecObj object (from the SpecObj class in specobj.py). This is the container that holds object, trace,
    and extraction information for the object in question. This routine operates one object at a time.

    Returns
    -------
    Return value is None. The specobj object is changed in place with the boxcar and optimal dictionaries being filled
    with the extraction parameters.

    Revision History
    ----------------
    11-Mar-2005  Written by J. Hennawi and S. Burles.
    28-May-2018  Ported to python by J. Hennawi
    """

    imgminsky = sciimg - skyimg
    nspat = imgminsky.shape[1]
    nspec = imgminsky.shape[0]

    spec_vec = np.arange(nspec)
    spat_vec = np.arange(nspat)

    # TODO This makes no sense for difference imaging? Not sure we need NIVAR anyway
    var_no = np.abs(skyimg - np.sqrt(2.0) * np.sqrt(rn2_img)) + rn2_img

    ispec, ispat = np.where(oprof > 0.0)

    # Exit gracefully if we have no positive object profiles, since that means something was wrong with object fitting
    if not np.any(oprof > 0.0):
        msgs.warn('Object profile is zero everywhere. This aperture is junk.')
        junk = np.zeros(nspec)
        # Fill in the optimally extraction tags
        specobj.optimal['WAVE'] = junk
        specobj.optimal['COUNTS'] = junk
        specobj.optimal['COUNTS_IVAR'] = junk
        specobj.optimal['COUNTS_SIG'] = junk
        specobj.optimal['COUNTS_NIVAR'] = junk
        specobj.optimal['MASK'] = junk
        specobj.optimal['COUNTS_SKY'] = junk
        specobj.optimal['COUNTS_RN'] = junk
        specobj.optimal['FRAC_USE'] = junk
        specobj.optimal['CHI2'] = junk
        # Fill in the boxcar tags
        specobj.boxcar['WAVE'] = junk
        specobj.boxcar['COUNTS'] = junk
        specobj.optimal['COUNTS_SIG'] = junk
        specobj.boxcar['COUNTS_IVAR'] = junk
        specobj.boxcar['COUNTS_NIVAR'] = junk
        specobj.boxcar['MASK'] = junk
        specobj.boxcar['COUNTS_SKY'] = junk
        specobj.boxcar['COUNTS_RN'] = junk
        specobj.boxcar['BOX_RADIUS'] = 0.0

        return None

    mincol = np.min(ispat)
    maxcol = np.max(ispat) + 1
    nsub = maxcol - mincol

    mask_sub = mask[:,mincol:maxcol]
    wave_sub = waveimg[:,mincol:maxcol]
    ivar_sub = np.fmax(ivar[:,mincol:maxcol],0.0) # enforce positivity since these are used as weights
    vno_sub = np.fmax(var_no[:,mincol:maxcol],0.0)

    rn2_sub = rn2_img[:,mincol:maxcol]
    img_sub = imgminsky[:,mincol:maxcol]
    sky_sub = skyimg[:,mincol:maxcol]
    oprof_sub = oprof[:,mincol:maxcol]
    # enforce normalization and positivity of object profiles
    norm = np.nansum(oprof_sub,axis = 1)
    norm_oprof = np.outer(norm, np.ones(nsub))
    oprof_sub = np.fmax(oprof_sub/norm_oprof, 0.0)

    ivar_denom = np.nansum(mask_sub*oprof_sub, axis=1)
    mivar_num = np.nansum(mask_sub*ivar_sub*oprof_sub**2, axis=1)
    mivar_opt = mivar_num/(ivar_denom + (ivar_denom == 0.0))
    flux_opt = np.nansum(mask_sub*ivar_sub*img_sub*oprof_sub, axis=1)/(mivar_num + (mivar_num == 0.0))
    # Optimally extracted noise variance (sky + read noise) only. Since
    # this variance is not the same as that used for the weights, we
    # don't get the usual cancellation. Additional denom factor is the
    # analog of the numerator in Horne's variance formula. Note that we
    # are only weighting by the profile (ivar_sub=1) because
    # otherwise the result depends on the signal (bad).
    nivar_num =np.nansum(mask_sub*oprof_sub**2, axis=1) # Uses unit weights
    nvar_opt = ivar_denom*((mask_sub*vno_sub*oprof_sub**2).sum(axis=1))/(nivar_num**2 + (nivar_num**2 == 0.0))
    nivar_opt = 1.0/(nvar_opt + (nvar_opt == 0.0))
    # Optimally extract sky and (read noise)**2 in a similar way
    sky_opt = ivar_denom*(np.nansum(mask_sub*sky_sub*oprof_sub**2, axis=1))/(nivar_num**2 + (nivar_num**2 == 0.0))
    rn2_opt = ivar_denom*(np.nansum(mask_sub*rn2_sub*oprof_sub**2, axis=1))/(nivar_num**2 + (nivar_num**2 == 0.0))
    rn_opt = np.sqrt(rn2_opt)
    rn_opt[np.isnan(rn_opt)]=0.0

    tot_weight = np.nansum(mask_sub*ivar_sub*oprof_sub, axis=1)
    mask_opt = (tot_weight > 0.0) & (mivar_num > 0.0) & (ivar_denom > 0.0)
    frac_use = np.nansum((mask_sub*ivar_sub > 0.0)*oprof_sub, axis=1)
    # Use the same weights = oprof^2*mivar for the wavelenghts as the flux.
    # Note that for the flux, one of the oprof factors cancels which does
    # not for the wavelengths.
    wave_opt = np.nansum(mask_sub*ivar_sub*wave_sub*oprof_sub**2, axis=1)/(mivar_num + (mivar_num == 0.0))
    # Interpolate wavelengths over masked pixels
    badwvs = (mivar_num <= 0) | (np.isfinite(wave_opt) == False) | (wave_opt <= 0.0)
    if badwvs.any():
        oprof_smash = np.nansum(oprof_sub**2, axis=1)
        # Can we use the profile average wavelengths instead?
        oprof_good = badwvs & (oprof_smash > 0.0)
        if oprof_good.any():
            wave_opt[oprof_good] = np.nansum(wave_sub[oprof_good,:]*oprof_sub[oprof_good,:]**2, axis=1)/np.nansum(oprof_sub[oprof_good,:]**2, axis=1)
        oprof_bad = badwvs & ((oprof_smash <= 0.0) | (np.isfinite(oprof_smash) == False) | (wave_opt <= 0.0) | (np.isfinite(wave_opt) == False))
        if oprof_bad.any():
            # For pixels with completely bad profile values, interpolate from trace.
            f_wave = scipy.interpolate.RectBivariateSpline(spec_vec,spat_vec, waveimg)
            wave_opt[oprof_bad] = f_wave(specobj.trace_spec[oprof_bad], specobj.trace_spat[oprof_bad],grid=False)

    flux_model = np.outer(flux_opt,np.ones(nsub))*oprof_sub
    chi2_num = np.nansum((img_sub - flux_model)**2*ivar_sub*mask_sub,axis=1)
    chi2_denom = np.fmax(np.nansum(ivar_sub*mask_sub > 0.0, axis=1) - 1.0, 1.0)
    chi2 = chi2_num/chi2_denom

    # Fill in the optimally extraction tags
    specobj.optimal['WAVE'] = wave_opt    # Optimally extracted wavelengths
    specobj.optimal['COUNTS'] = flux_opt    # Optimally extracted flux
    specobj.optimal['COUNTS_IVAR'] = mivar_opt   # Inverse variance of optimally extracted flux using modelivar image
    specobj.optimal['COUNTS_SIG'] = np.sqrt(utils.calc_ivar(mivar_opt))
    specobj.optimal['COUNTS_NIVAR'] = nivar_opt  # Optimally extracted noise variance (sky + read noise) only
    specobj.optimal['MASK'] = mask_opt    # Mask for optimally extracted flux
    specobj.optimal['COUNTS_SKY'] = sky_opt      # Optimally extracted sky
    specobj.optimal['COUNTS_RN'] = rn_opt        # Square root of optimally extracted read noise squared
    specobj.optimal['FRAC_USE'] = frac_use    # Fraction of pixels in the object profile subimage used for this extraction
    specobj.optimal['CHI2'] = chi2            # Reduced chi2 of the model fit for this spectral pixel

    # Fill in the boxcar extraction tags
    flux_box  = extract_boxcar(imgminsky*mask, specobj.trace_spat,box_radius, ycen = specobj.trace_spec)
    # Denom is computed in case the trace goes off the edge of the image
    box_denom = extract_boxcar(waveimg*mask > 0.0, specobj.trace_spat,box_radius, ycen = specobj.trace_spec)
    wave_box  = extract_boxcar(waveimg*mask, specobj.trace_spat,box_radius, ycen = specobj.trace_spec)/(box_denom + (box_denom == 0.0))
    varimg = 1.0/(ivar + (ivar == 0.0))
    var_box  = extract_boxcar(varimg*mask, specobj.trace_spat,box_radius, ycen = specobj.trace_spec)
    nvar_box  = extract_boxcar(var_no*mask, specobj.trace_spat,box_radius, ycen = specobj.trace_spec)
    sky_box  = extract_boxcar(skyimg*mask, specobj.trace_spat,box_radius, ycen = specobj.trace_spec)
    rn2_box  = extract_boxcar(rn2_img*mask, specobj.trace_spat,box_radius, ycen = specobj.trace_spec)
    rn_posind = (rn2_box > 0.0)
    rn_box = np.zeros(rn2_box.shape,dtype=float)
    rn_box[rn_posind] = np.sqrt(rn2_box[rn_posind])
    pixtot  = extract_boxcar(ivar*0 + 1.0, specobj.trace_spat,box_radius, ycen = specobj.trace_spec)
    # If every pixel is masked then mask the boxcar extraction
    mask_box = (extract_boxcar(ivar*mask == 0.0, specobj.trace_spat,box_radius, ycen = specobj.trace_spec) != pixtot)

    bad_box = (wave_box <= 0.0) | (np.isfinite(wave_box) == False) | (box_denom == 0.0)
    # interpolate bad wavelengths over masked pixels
    if bad_box.any():
        f_wave = scipy.interpolate.RectBivariateSpline(spec_vec, spat_vec, waveimg)
        wave_box[bad_box] = f_wave(specobj.trace_spec[bad_box], specobj.trace_spat[bad_box],grid=False)

    ivar_box = 1.0/(var_box + (var_box == 0.0))
    nivar_box = 1.0/(nvar_box + (nvar_box == 0.0))

    specobj.boxcar['WAVE'] = wave_box
    specobj.boxcar['COUNTS'] = flux_box*mask_box
    specobj.boxcar['COUNTS_IVAR'] = ivar_box*mask_box
    specobj.boxcar['COUNTS_SIG'] = np.sqrt(utils.calc_ivar(ivar_box*mask_box))
    specobj.boxcar['COUNTS_NIVAR'] = nivar_box*mask_box
    specobj.boxcar['MASK'] = mask_box
    specobj.boxcar['COUNTS_SKY'] = sky_box
    specobj.boxcar['COUNTS_RN'] = rn_box
    specobj.boxcar['BOX_RADIUS'] = box_radius

    return None




def findfwhm(model, sig_x):
    """ Calculate the spatial FWHM from an object profile. Utitlit routine for fit_profile

    Parameters
    ----------
    model :   numpy float 2-d array [nspec, nspat]
    x :

    Returns
    -------
    peak :  Peak value of the profile model
    peak_x:  sig_x location where the peak value is obtained
    lwhm:   Value of sig_x at the left width at half maximum
    rwhm:   Value of sig_x at the right width at half maximum

    Revision History
    ----------------
    11-Mar-2005  Written by J. Hennawi and S. Burles David Schlegel, Princeton.
    28-May-2018  Ported to python by J. Hennawi
    """


    peak = (model*(np.abs(sig_x) < 1.)).max()
    peak_x = sig_x[(model*(np.abs(sig_x) < 1.)).argmax()]

    lrev = ((sig_x < peak_x) & (model < 0.5*peak))[::-1]
    lind, = np.where(lrev)
    if(lind.size > 0):
        lh = lind.min()
        lwhm = (sig_x[::-1])[lh]
    else:
        lwhm = -0.5*2.3548

    rind, = np.where((sig_x > peak_x) & (model < 0.5*peak))
    if(rind.size > 0):
        rh = rind.min()
        rwhm = sig_x[rh]
    else:
        rwhm = 0.5 * 2.3548

    return (peak, peak_x, lwhm, rwhm)



def qa_fit_profile(x_tot,y_tot, model_tot, l_limit = None, r_limit = None, ind = None,
                   title =' ', xtrunc = 1e6, xlim = None, ylim = None, qafile = None):

    # Plotting pre-amble
    plt.close("all")
    #plt.clf()
#    plt.rc('text', usetex=True)
#    plt.rc('font', family='serif')
    width = 10.0 # Golden ratio 1.618
    fig, ax = plt.subplots(1, figsize=(width, width/1.618))

    if ind is None:
        indx = np.slice(x_tot.size)
    else:
        if len(ind) == 0:
            indx = np.slice(x_tot.size)
            title = title + ': no good pixels, showing all'
        else:
            indx = ind

    x = x_tot.flat[indx]
    y = y_tot.flat[indx]
    model = model_tot.flat[indx]

    ax.plot(x,y,color='k',marker='o',markersize= 0.3, mfc='k',fillstyle='full',linestyle='None')


    max_model = np.fmin(model.max(), 2.0)
    if xlim is None:
        goodpix = model > 0.001*max_model
        if goodpix.any():
            minx = np.fmax(1.1*(x[goodpix]).min(), -xtrunc)
            maxx = np.fmin(1.1*(x[goodpix]).max(),  xtrunc)
        else:
            minx = -5.0
            maxx = 5.0
    else:
        minx = -xlim
        maxx = xlim
    xlimit = (minx, maxx)

    nsamp = 150
    half_bin = (maxx - minx)/nsamp/2.0
    if ylim is None:
        ymax = np.fmax(1.5*model.max(), 0.3)
        ymin = np.fmin(-0.1*ymax, -0.05)
        ylim = (ymin, ymax)
    plot_mid = (np.arange(nsamp) + 0.5)/nsamp*(maxx - minx) + minx

    y20 = np.zeros(nsamp)
    y80 = np.zeros(nsamp)
    y50 = np.zeros(nsamp)
    model_samp = np.zeros(nsamp)
    nbin = np.zeros(nsamp)

    for i in range(nsamp):
        dist = np.abs(x - plot_mid[i])
        close = dist < half_bin
        yclose = y[close]
        nclose = close.sum()
        nbin[i] = nclose
        if close.any():
            closest = (dist[close]).argmin()
            model_samp[i] = (model[close])[closest]
        if nclose > 3:
            s = yclose.argsort()
            y50[i] = yclose[s[int(np.rint((nclose - 1)*0.5))]]
            y80[i] = yclose[s[int(np.rint((nclose - 1)*0.8))]]
            y20[i] = yclose[s[int(np.rint((nclose - 1)*0.2))]]
            ax.plot([plot_mid[i],plot_mid[i]], [y20[i],y80[i]], linewidth=1.2, color='orange')

    icl = nbin > 3
    if icl.any():
        ax.plot(plot_mid[icl],y50[icl],marker = 'o', color='lime', markersize=2, fillstyle='full', linestyle='None')
    else:
        ax.plot(plot_mid, y50, marker='o', color='lime', markersize=2, fillstyle = 'full', linestyle='None')

    isort = x.argsort()
    ax.plot(x[isort], model[isort], color='red', linewidth=1.0)



    if l_limit is not None:
        ax.axvline(x =l_limit, color='cornflowerblue',linewidth=2.0)
    if r_limit is not None:
        ax.axvline(x=r_limit, color='cornflowerblue',linewidth=2.0)

    ax.set_xlim(xlimit)
    ax.set_ylim(ylim)
    ax.set_title(title)
    ax.set_xlabel(r'$x/\sigma$')
    ax.set_ylabel('Normalized Profile')

    fig.subplots_adjust(left=0.15, right=0.9, top=0.9, bottom=0.15)
    plt.show()
    return


def return_gaussian(sigma_x, norm_obj, fwhm, med_sn2, obj_string, show_profile,
                    ind = None, l_limit = None, r_limit=None, xlim = None, xtrunc = 1e6):

#    p_show_profile = None  # This is the process object that is passed back for show_profile mode
    profile_model = np.exp(-0.5 *sigma_x** 2)/np.sqrt(2.0 * np.pi) * (sigma_x ** 2 < 25.)
    info_string = "FWHM=" + "{:6.2f}".format(fwhm) + ", S/N=" + "{:8.3f}".format(np.sqrt(med_sn2))
    title_string = obj_string + ', ' + info_string
    msgs.info(title_string)
    inf = np.isfinite(profile_model) == False
    ninf = np.sum(inf)
    if (ninf != 0):
        msgs.warn("Nan pixel values in object profile... setting them to zero")
        profile_model[inf] = 0.0
    # Normalize profile
    nspat = profile_model.shape[1]
    norm = np.outer(np.sum(profile_model, 1), np.ones(nspat))
    if (np.sum(norm) > 0.0):
        profile_model = profile_model / norm
    if (show_profile):
        qa_fit_profile(sigma_x, norm_obj, profile_model, title = title_string, l_limit = l_limit, r_limit = r_limit,
                       ind =ind, xlim = xlim, xtrunc=xtrunc)
        # Execute the interactive plot as another process
#        p_show_profile = multiprocessing.Process(target=qa_fit_profile, args=(sigma_x, norm_obj, profile_model),
#                                                 kwargs={'l_limit': l_limit, 'r_limit': r_limit, 'title': title_string,
#                                                         'ind': ind, 'xlim': xlim, 'xtrunc':xtrunc})
#        p_show_profile.daemon = True
#        p_show_profile.start()

    return profile_model


def fit_profile(image, ivar, waveimg, trace_in, wave, flux, fluxivar,
                thisfwhm=4.0, max_trace_corr = 2.0, sn_gauss = 4.0, wvmnx = (2900.0,30000.0),
                maskwidth = None, prof_nsigma = None, no_deriv = False, gauss = False, obj_string = '',
                show_profile = False):

    """Fit a non-parametric object profile to an object spectrum, unless the S/N ratio is low (> sn_gauss) in which
    fit a simple Gaussian. Port of IDL LOWREDUX long_gprofile.pro

     Parameters
     ----------
     image : numpy float 2-d array [nspec, nspat]
         sky-subtracted image
     ivar : numpy float 2-d array [nspec, nspat]
         inverse variance of sky-subtracted image
     waveimg numpy float 2-d array [nspec, nspat]
         2-d wavelength map
     trace_in : numpy 1-d array [nspec]
         object trace
     wave : numpy 1-d array [nspec]
         extracted wavelength of spectrum
     flux : numpy 1-d array [nspec]
         extracted flux of spectrum
     fluxivar : numpy 1-d array [nspec]
         inverse variance of extracted flux spectrum


    Optional Parameters
    ----------
    thisfwhm : float
         fwhm of the object trace
    max_trace_corr : float [default = 2.0]
         maximum trace correction to apply
    sn_gauss : float [default = 3.0]
         S/N ratio below which code just uses a Gaussian
    wvmnx : float [default = [2900.0,30000.0]
         wavelength range of usable part of spectrum
    maskwidth : float [default = None]
         object maskwidth determined from object finding algorithm. If = None,
         code defaults to use 3.0*(np.max(thisfwhm) + 1.0)
    prof_nsigma : float [default = None]
         Number of sigma to include in the profile fitting. This option is only needed for bright objects that are not
         point sources, which allows the profile fitting to fit the high S/N wings (rather than the default behavior
         which truncates exponentially). This allows for extracting all the flux and results in better sky-subtraction
         for bright extended objects.
    no_deriv : boolean [default = False]
         disables determination of derivatives and exponential apodization

     Returns
     -------
     :func:`tuple`
         A tuple containing the (sset, outmask, yfit, reduced_chi), where

            sset: object
               bspline object
            outmask: : :class:`numpy.ndarray`
               output mask which the same size as xdata
            yfit  : :class:`numpy.ndarray`
               result of the bspline fit (same size as xdata)
            reduced_chi: float
               value of the reduced chi^2
     """

#    multiprocessing.get_context('spawn')

#    p_show_profile = None  # This is the process object that is passed back for show_profile mode

    if maskwidth is None: 3.0*(np.max(thisfwhm) + 1.0)
    if prof_nsigma is not None:
        no_deriv = True

    thisfwhm = np.fmax(thisfwhm,1.0) # require the FWHM to be greater than 1 pixel

    nspat = image.shape[1]
    nspec = image.shape[0]

    # create some images we will need
    sub_obj = image
    sub_ivar = ivar
    sub_wave = waveimg
    sub_trace = trace_in
    sub_x = np.arange(nspat)
    sn2_sub = np.zeros((nspec,nspat))
    spline_sub = np.zeros((nspec,nspat))

    flux_sm = scipy.ndimage.filters.median_filter(flux, size=5, mode = 'reflect')
    fluxivar_sm =  scipy.ndimage.filters.median_filter(fluxivar, size = 5, mode = 'reflect')
    fluxivar_sm = fluxivar_sm*(fluxivar > 0.0)

    indsp = (wave > wvmnx[0]) & (wave < wvmnx[1]) & \
             np.isfinite(flux_sm) & (flux_sm < 5.0e5) &  \
             (flux_sm > -1000.0) & (fluxivar_sm > 0.0)

    b_answer, bmask   = pydl.iterfit(wave[indsp], flux_sm[indsp], invvar = fluxivar_sm[indsp],kwargs_bspline={'everyn': 1.5}, kwargs_reject={'groupbadpix':True,'maxrej':1})
    b_answer, bmask2  = pydl.iterfit(wave[indsp], flux_sm[indsp], invvar = fluxivar_sm[indsp]*bmask, kwargs_bspline={'everyn': 1.5}, kwargs_reject={'groupbadpix':True,'maxrej':1})
    c_answer, cmask   = pydl.iterfit(wave[indsp], flux_sm[indsp], invvar = fluxivar_sm[indsp]*bmask2,kwargs_bspline={'everyn': 30}, kwargs_reject={'groupbadpix':True,'maxrej':1})
    spline_flux, _ = b_answer.value(wave[indsp])
    cont_flux, _ = c_answer.value(wave[indsp])

    sn2 = (np.fmax(spline_flux*(np.sqrt(np.fmax(fluxivar_sm[indsp], 0))*bmask2),0))**2
    ind_nonzero = (sn2 > 0)
    nonzero = np.sum(ind_nonzero)
    if(nonzero >0):
        (mean, med_sn2, stddev) = sigma_clipped_stats(sn2,sigma_lower=3.0,sigma_upper=5.0)
    else:
        med_sn2 = 0.0

    min_wave = np.min(wave[indsp])
    max_wave = np.max(wave[indsp])
    spline_flux1 = np.zeros(nspec)
    cont_flux1 = np.zeros(nspec)
    sn2_1 = np.zeros(nspec)
    ispline = (wave >= min_wave) & (wave <= max_wave)
    spline_tmp, _ = b_answer.value(wave[ispline])
    spline_flux1[ispline] = spline_tmp
    cont_tmp, _ = c_answer.value(wave[ispline])
    cont_flux1[ispline] = cont_tmp
    isrt = np.argsort(wave[indsp])
    s2_1_interp = scipy.interpolate.interp1d((wave[indsp])[isrt], sn2[isrt],assume_sorted=False, bounds_error=False,fill_value = 'extrapolate')
    sn2_1[ispline] = s2_1_interp(wave[ispline])
    bmask = np.zeros(nspec,dtype='bool')
    bmask[indsp] = bmask2
    spline_flux1 = pydl.djs_maskinterp(spline_flux1,(bmask == False))
    cmask2 = np.zeros(nspec,dtype='bool')
    cmask2[indsp] = cmask
    cont_flux1 = pydl.djs_maskinterp(cont_flux1,(cmask2 == False))
    (_, _, sigma1) = sigma_clipped_stats(flux[indsp],sigma_lower=3.0,sigma_upper=5.0)

    igood = (ivar > 0.0)
    sn2_med_filt = scipy.ndimage.filters.median_filter(sn2, size=9, mode='reflect')
    if np.any(igood):
        sn2_interp = scipy.interpolate.interp1d((wave[indsp])[isrt],sn2_med_filt[isrt],assume_sorted=False, bounds_error=False,fill_value = 'extrapolate')
        sn2_sub[igood] = sn2_interp(sub_wave[igood])
    else:
        msgs.error('Entire ')
    msgs.info('sqrt(med(S/N)^2) = ' + "{:5.2f}".format(np.sqrt(med_sn2)))

    if(med_sn2 <= 2.0):
        spline_sub[igood]= np.fmax(sigma1,0)
    else:
        if((med_sn2 <=5.0) and (med_sn2 > 2.0)):
            spline_flux1 = cont_flux1
        # Interp over points <= 0 in boxcar flux or masked points using cont model
        badpix = (spline_flux1 <= 0.5) | (bmask == False)
        goodval = (cont_flux1 > 0.0) & (cont_flux1 < 5e5)
        indbad1 = badpix & goodval
        nbad1 = np.sum(indbad1)
        if(nbad1 > 0):
            spline_flux1[indbad1] = cont_flux1[indbad1]
        indbad2 = badpix & ~goodval
        nbad2 = np.sum(indbad2)
        ngood0 = np.sum(~badpix)
        if((nbad2 > 0) or (ngood0 > 0)):
            spline_flux1[indbad2] = np.median(spline_flux1[~badpix])
        # take a 5-pixel median to filter out some hot pixels
        spline_flux1 = scipy.ndimage.filters.median_filter(spline_flux1,size=5,mode ='reflect')

        # Create the normalized object image
        if np.any(igood):
            isrt = np.argsort(wave)
            spline_sub_interp = scipy.interpolate.interp1d(wave[isrt],spline_flux1[isrt],assume_sorted=False, bounds_error=False,fill_value = 'extrapolate')
            spline_sub[igood] = spline_sub_interp(sub_wave[igood])
        else:
            spline_sub[igood] = np.fmax(sigma1, 0)

    norm_obj = (spline_sub != 0.0)*sub_obj/(spline_sub + (spline_sub == 0.0))
    norm_ivar = sub_ivar*spline_sub**2

    # Cap very large inverse variances
    ivar_mask = (norm_obj > -0.2) & (norm_obj < 0.7) & (sub_ivar > 0.0) & np.isfinite(norm_obj) & np.isfinite(norm_ivar)
    norm_ivar = norm_ivar*ivar_mask
    good = (norm_ivar.flatten() > 0.0)
    ngood = np.sum(good)

    xtemp = (np.cumsum(np.outer(4.0 + np.sqrt(np.fmax(sn2_1, 0.0)),np.ones(nspat)))).reshape((nspec,nspat))
    xtemp = xtemp/xtemp.max()

    # norm_x is the x position along the image centered on the object  trace
    norm_x = np.outer(np.ones(nspec), sub_x) - np.outer(sub_trace,np.ones(nspat))

    sigma = np.full(nspec, thisfwhm/2.3548)
    fwhmfit = sigma*2.3548
    trace_corr = np.zeros(nspec)
    msgs.info("Gaussian vs b-spline of width " + "{:6.2f}".format(thisfwhm) + " pixels")
    area = 1.0
    # sigma_x represents the profile argument, i.e. (x-x0)/sigma
    sigma_x = norm_x/(np.outer(sigma, np.ones(nspat))) - np.outer(trace_corr, np.ones(nspat))

    # If we have too few pixels to fit a profile or S/N is too low, just use a Gaussian profile
    if((ngood < 10) or (med_sn2 < sn_gauss**2) or (gauss is True)):
        msgs.info("Too few good pixels or S/N <" + "{:5.1f}".format(sn_gauss) + " or gauss flag set")
        msgs.info("Returning Gaussian profile")
        profile_model = return_gaussian(sigma_x, norm_obj, thisfwhm, med_sn2, obj_string,show_profile,ind=good,xtrunc=7.0)
        return (profile_model, trace_in, fwhmfit, med_sn2)

    mask = np.full(nspec*nspat, False, dtype=bool)

    # The following lines set the limits for the b-spline fit
    limit = scipy.special.erfcinv(0.1/np.sqrt(med_sn2))*np.sqrt(2.0)
    if(prof_nsigma is None):
        sinh_space = 0.25*np.log10(np.fmax((1000./np.sqrt(med_sn2)),10.))
        abs_sigma = np.fmin((np.abs(sigma_x.flat[good])).max(),2.0*limit)
        min_sigma = np.fmax(sigma_x.flat[good].min(), (-abs_sigma))
        max_sigma = np.fmin(sigma_x.flat[good].max(), (abs_sigma))
        nb = (np.arcsinh(abs_sigma)/sinh_space).astype(int) + 1
    else:
        msgs.info("Using prof_nsigma= " + "{:6.2f}".format(prof_nsigma) + " for extended/bright objects")
        nb = np.round(prof_nsigma > 10)
        max_sigma = prof_nsigma
        min_sigma = -1*prof_nsigma
        sinh_space = np.arcsinh(prof_nsigma)/nb

    rb = np.sinh((np.arange(nb) + 0.5) * sinh_space)
    bkpt = np.concatenate([(-rb)[::-1], rb])
    keep = ((bkpt >= min_sigma) & (bkpt <= max_sigma))
    bkpt = bkpt[keep]

    # Attempt B-spline first
    GOOD_PIX = (sn2_sub > sn_gauss**2) & (norm_ivar > 0)
    IN_PIX   = (sigma_x >= min_sigma) & (sigma_x <= max_sigma) & (norm_ivar > 0)
    ngoodpix = np.sum(GOOD_PIX)
    ninpix     = np.sum(IN_PIX)

    if (ngoodpix >= 0.2*ninpix):
        inside,  = np.where((GOOD_PIX & IN_PIX).flatten())
    else:
        inside, = np.where(IN_PIX.flatten())


    si = inside[np.argsort(sigma_x.flat[inside])]
    sr = si[::-1]

    bset, bmask = pydl.iterfit(sigma_x.flat[si],norm_obj.flat[si], invvar = norm_ivar.flat[si]
                           , nord = 4, bkpt = bkpt, maxiter = 15, upper = 1, lower = 1)
    mode_fit, _ = bset.value(sigma_x.flat[si])
    median_fit = np.median(norm_obj[norm_ivar > 0.0])

    # TODO I don't follow the logic behind this statement but I'm leaving it for now. If the median is large it is used, otherwise we  user zero???
    if (np.abs(median_fit) > 0.01):
        msgs.info("Median flux level in profile is not zero: median = " + "{:7.4f}".format(median_fit))
    else:
        median_fit = 0.0

    # Find the peak and FWHM based this profile fit
    (peak, peak_x, lwhm, rwhm) = findfwhm(mode_fit - median_fit, sigma_x.flat[si])
    trace_corr = np.full(nspec, peak_x)
    min_level = peak*np.exp(-0.5*limit**2)

    bspline_fwhm = (rwhm - lwhm)*thisfwhm/2.3548
    msgs.info("Bspline FWHM: " + "{:7.4f}".format(bspline_fwhm) + ", compared to initial object finding FWHM: " + "{:7.4f}".format(thisfwhm) )
    sigma = sigma * (rwhm-lwhm)/2.3548

    limit = limit * (rwhm-lwhm)/2.3548

    rev_fit = mode_fit[::-1]
    lind, = np.where(((rev_fit < (min_level+median_fit)) & (sigma_x.flat[sr] < peak_x)) | (sigma_x.flat[sr] < (peak_x-limit)))
    if (lind.size > 0):
        lp = lind.min()
        l_limit = sigma_x.flat[sr[lp]]
    else:
        l_limit = min_sigma

    rind, = np.where(((mode_fit < (min_level+median_fit)) & (sigma_x.flat[si] > peak_x)) | (sigma_x.flat[si] > (peak_x+limit)))
    if (rind.size > 0):
        rp = rind.min()
        r_limit = sigma_x.flat[si[rp]]
    else:
        r_limit = max_sigma

    msgs.info("Trace limits: limit = " + "{:7.4f}".format(limit) + ", min_level = " + "{:7.4f}".format(min_level) +
              ", l_limit = " + "{:7.4f}".format(l_limit) + ", r_limit = " + "{:7.4f}".format(r_limit))

    # Just grab the data points within the limits
    mask[si]=((norm_ivar.flat[si] > 0) & (np.abs(norm_obj.flat[si] - mode_fit) < 0.1))
    inside, = np.where((sigma_x.flat[si] > l_limit) & (sigma_x.flat[si] < r_limit) & mask[si])
    ninside = inside.size

    # If we have too few pixels after this step, then again just use a Gaussian profile and return.
    if(ninside < 10):
        msgs.info("Too few pixels inside l_limit and r_limit")
        msgs.info("Returning Gaussian profile")
        profile_model = return_gaussian(sigma_x, norm_obj, bspline_fwhm, med_sn2, obj_string,show_profile,
                                                          ind = good, l_limit=l_limit, r_limit=r_limit, xlim=7.0)
        return (profile_model, trace_in, fwhmfit, med_sn2)

    sigma_iter = 3
    isort = (xtemp.flat[si[inside]]).argsort()
    inside = si[inside[isort]]
    pb =np.ones(inside.size)

    for iiter in range(1,sigma_iter + 1):
        mode_zero, _ = bset.value(sigma_x.flat[inside])
        mode_zero = mode_zero*pb

        mode_min05, _ = bset.value(sigma_x.flat[inside]-0.5)
        mode_plu05, _ = bset.value(sigma_x.flat[inside]+0.5)
        mode_shift = (mode_min05  - mode_plu05)*pb*((sigma_x.flat[inside] > (l_limit + 0.5)) &
                                                (sigma_x.flat[inside] < (r_limit - 0.5)))

        mode_by13, _ = bset.value(sigma_x.flat[inside]/1.3)
        mode_stretch = mode_by13*pb/1.3 - mode_zero

        nbkpts = (np.log10(np.fmax(med_sn2, 11.0))).astype(int)

        xx = np.sum(xtemp, 1)/nspat
        profile_basis = np.column_stack((mode_zero,mode_shift))

        mode_shift_out = utils.bspline_profile(xtemp.flat[inside], norm_obj.flat[inside], norm_ivar.flat[inside], profile_basis
                                      ,maxiter=1,kwargs_bspline= {'nbkpts':nbkpts})
        # Check to see if the mode fit failed, if so punt and return a Gaussian
        if not np.any(mode_shift_out[1]):
            msgs.info('B-spline fit to trace correction failed for fit to ninside = {:}'.format(ninside) + ' pixels')
            msgs.info("Returning Gaussian profile")
            profile_model = return_gaussian(sigma_x, norm_obj, bspline_fwhm, med_sn2, obj_string,
                                            show_profile,ind=good, l_limit=l_limit, r_limit=r_limit, xlim=7.0)
            return (profile_model, trace_in, fwhmfit, med_sn2)


        mode_shift_set = mode_shift_out[0]
        temp_set = pydl.bspline(None, fullbkpt = mode_shift_set.breakpoints,nord=mode_shift_set.nord)
        temp_set.coeff = mode_shift_set.coeff[0, :]
        h0, _ = temp_set.value(xx)
        temp_set.coeff = mode_shift_set.coeff[1, :]
        h1, _ = temp_set.value(xx)
        ratio_10 = (h1/(h0 + (h0 == 0.0)))
        delta_trace_corr = ratio_10/(1.0 + np.abs(ratio_10)/0.1)
        trace_corr = trace_corr + delta_trace_corr

        profile_basis = np.column_stack((mode_zero,mode_stretch))
        mode_stretch_out = utils.bspline_profile(xtemp.flat[inside], norm_obj.flat[inside], norm_ivar.flat[inside], profile_basis,
                                            maxiter=1,fullbkpt = mode_shift_set.breakpoints)
        if not np.any(mode_stretch_out[1]):
            msgs.info('B-spline fit to width correction failed for fit to ninside = {:}'.format(ninside) + ' pixels')
            msgs.info("Returning Gaussian profile")
            profile_model  = return_gaussian(sigma_x, norm_obj, bspline_fwhm, med_sn2, obj_string,
                                                              show_profile,ind=good, l_limit=l_limit, r_limit=r_limit, xlim=7.0)
            return (profile_model, trace_in, fwhmfit, med_sn2)

        mode_stretch_set = mode_stretch_out[0]
        temp_set = pydl.bspline(None, fullbkpt = mode_stretch_set.breakpoints,nord=mode_stretch_set.nord)
        temp_set.coeff = mode_stretch_set.coeff[0, :]
        h0, _ = temp_set.value(xx)
        temp_set.coeff = mode_stretch_set.coeff[1, :]
        h2, _ = temp_set.value(xx)
        h0 = np.fmax(h0 + h2*mode_stretch.sum()/mode_zero.sum(),0.1)
        ratio_20 = (h2 / (h0 + (h0 == 0.0)))
        sigma_factor = 0.3 * ratio_20 / (1.0 + np.abs(ratio_20))

        msgs.info("Iteration# " + "{:3d}".format(iiter))
        msgs.info("Median abs value of trace correction = " + "{:8.3f}".format(np.median(np.abs(delta_trace_corr))))
        msgs.info("Median abs value of width correction = " + "{:8.3f}".format(np.median(np.abs(sigma_factor))))

        sigma = sigma*(1.0 + sigma_factor)
        area = area * h0/(1.0 + sigma_factor)

        sigma_x = norm_x / (np.outer(sigma, np.ones(nspat))) - np.outer(trace_corr, np.ones(nspat))

        # Update the profile B-spline fit for the next iteration
        if iiter < sigma_iter-1:
            ss = sigma_x.flat[inside].argsort()
            pb = (np.outer(area, np.ones(nspat,dtype=float))).flat[inside]
            keep = (bkpt >= sigma_x.flat[inside].min()) & (bkpt <= sigma_x.flat[inside].max())
            if keep.sum() == 0:
                keep = np.ones(bkpt.size, type=bool)
            bset_out = utils.bspline_profile(sigma_x.flat[inside[ss]],norm_obj.flat[inside[ss]],norm_ivar.flat[inside[ss]],pb[ss],
                                    nord = 4, bkpt=bkpt[keep],maxiter=2)
            if not np.any(bset_out[1]):
                msgs.info('B-spline to profile in trace and width correction loop failed for fit to ninside = {:}'.format(ninside) + ' pixels')
                msgs.info("Returning Gaussian profile")
                profile_model = return_gaussian(sigma_x, norm_obj, bspline_fwhm, med_sn2, obj_string,
                                                                  show_profile, ind=good, l_limit=l_limit,r_limit=r_limit, xlim=7.0)
                return (profile_model, trace_in, fwhmfit, med_sn2)

            bset = bset_out[0] # This updated bset used for the next set of trace corrections

    # Apply trace corrections only if they are small (added by JFH)
    if np.median(np.abs(trace_corr*sigma)) < max_trace_corr:
        xnew = trace_corr * sigma + trace_in
    else:
        xnew = trace_in

    fwhmfit = sigma*2.3548
    ss=sigma_x.flatten().argsort()
    inside, = np.where((sigma_x.flat[ss] >= min_sigma) &
                       (sigma_x.flat[ss] <= max_sigma) &
                       mask[ss] &
                       np.isfinite(norm_obj.flat[ss]) &
                       np.isfinite(norm_ivar.flat[ss]))
    pb = (np.outer(area, np.ones(nspat,dtype=float)))
    bset_out = utils.bspline_profile(sigma_x.flat[ss[inside]],norm_obj.flat[ss[inside]], norm_ivar.flat[ss[inside]], pb.flat[ss[inside]],
                            nord=4, bkpt = bkpt, upper = 10, lower=10)
    bset = bset_out[0]
    outmask = bset_out[1]

    # inmask = False for pixels within (min_sigma, max_sigma), True outside
    inmask = (sigma_x.flatten() > min_sigma) & (sigma_x.flatten() < max_sigma)
    full_bsp = np.zeros(nspec*nspat, dtype=float)
    sigma_x_inmask = sigma_x.flat[inmask]
    yfit_out, _  = bset.value(sigma_x_inmask)
    full_bsp[inmask] = yfit_out
    isrt = sigma_x_inmask.argsort()
    (peak, peak_x, lwhm, rwhm) = findfwhm(yfit_out[isrt] - median_fit, sigma_x_inmask[isrt])


    left_bool = (((full_bsp[ss] < (min_level+median_fit)) & (sigma_x.flat[ss] < peak_x)) | (sigma_x.flat[ss] < (peak_x-limit)))[::-1]
    ind_left, = np.where(left_bool)
    if ind_left.size == 0:
        lp = 0
    else:
        lp = np.fmax(ind_left.min(), 0)
    righ_bool = ((full_bsp[ss] < (min_level+median_fit)) & (sigma_x.flat[ss] > peak_x))  | (sigma_x.flat[ss] > (peak_x+limit))
    ind_righ, = np.where(righ_bool)
    if ind_righ.size == 0:
        rp = 0
    else:
        rp = np.fmax(ind_righ.min(), 0)

    l_limit = ((sigma_x.flat[ss])[::-1])[lp] - 0.1
    r_limit = sigma_x.flat[ss[rp]] + 0.1

    while True:
        l_limit += 0.1
        l_fit, _ = bset.value(np.asarray([l_limit]))
        l2, _ = bset.value(np.asarray([l_limit])* 0.9)
        l_deriv = (np.log(l2[0]) - np.log(l_fit[0]))/(0.1*l_limit)
        if (l_deriv < -1.0) | (l_limit >= -1.0):
            break

    while True:
        r_limit -= 0.1
        r_fit, _ = bset.value(np.asarray([r_limit]))
        r2, _ = bset.value(np.asarray([r_limit])* 0.9)
        r_deriv = (np.log(r2[0]) - np.log(r_fit[0]))/(0.1*r_limit)
        if (r_deriv > 1.0) | (r_limit <= 1.0):
            break


    # JXP kludge
    if prof_nsigma is not None:
       #By setting them to zero we ensure QA won't plot them in the profile QA.
       l_limit = 0.0
       r_limit = 0.0


    # Hack to fix degenerate profiles which have a positive derivative
    if (l_deriv < 0) and (r_deriv > 0) and no_deriv is False:
        left = sigma_x.flatten() < l_limit
        full_bsp[left] =  np.exp(-(sigma_x.flat[left]-l_limit)*l_deriv) * l_fit
        right = sigma_x.flatten() > r_limit
        full_bsp[right] = np.exp(-(sigma_x.flat[right] - r_limit) * r_deriv) * r_fit

    # Final object profile
    full_bsp = full_bsp.reshape(nspec,nspat)
    profile_model = full_bsp*pb
    res_mode = (norm_obj.flat[ss[inside]] - profile_model.flat[ss[inside]])*np.sqrt(norm_ivar.flat[ss[inside]])
    chi_good = (outmask == True) & (norm_ivar.flat[ss[inside]] > 0)
    chi_med = np.median(res_mode[chi_good]**2)
    chi_zero = np.median(norm_obj.flat[ss[inside]]**2*norm_ivar.flat[ss[inside]])

    msgs.info("--------------------  Results of Profile Fit --------------------")
    msgs.info(" min(fwhmfit)={:5.2f}".format(fwhmfit.min()) +
              " max(fwhmfit)={:5.2f}".format(fwhmfit.max()) + " median(chi^2)={:5.2f}".format(chi_med) +
              " nbkpts={:2d}".format(bkpt.size))
    msgs.info("-----------------------------------------------------------------")

    nxinf = np.sum(np.isfinite(xnew) == False)
    if (nxinf != 0):
        msgs.warn("Nan pixel values in trace correction")
        msgs.warn("Returning original trace....")
        xnew = trace_in
    inf = np.isfinite(profile_model) == False
    ninf = np.sum(inf)
    if (ninf != 0):
        msgs.warn("Nan pixel values in object profile... setting them to zero")
        profile_model[inf] = 0.0
    # Normalize profile
    norm = np.outer(np.sum(profile_model, 1), np.ones(nspat))
    if (np.sum(norm) > 0.0):
        profile_model = profile_model / norm

    info_string = "FWHM range:" + "{:5.2f}".format(fwhmfit.min()) + " - {:5.2f}".format(fwhmfit.max()) \
                  + ", S/N=" + "{:8.3f}".format(np.sqrt(med_sn2)) + ", median(chi^2)={:8.3f}".format(chi_med)
    title_string = obj_string + ' ' + info_string
    if(show_profile):
        qa_fit_profile(sigma_x, norm_obj/(pb + (pb == 0.0)), full_bsp,
                       l_limit = l_limit, r_limit = r_limit, ind = ss[inside], xlim = prof_nsigma, title = title_string)

#        p_show_profile = multiprocessing.Process(target=qa_fit_profile, args=(sigma_x, norm_obj/(pb + (pb == 0.0)), full_bsp),
#                                 kwargs={'l_limit': l_limit, 'r_limit': r_limit, 'title': title_string, 'ind': ss[inside],
#                                         'xlim': prof_nsigma})
#        p_show_profile.daemon = True
#        p_show_profile.start()

#    return (profile_model, xnew, fwhmfit, med_sn2, p_show_profile)
    return (profile_model, xnew, fwhmfit, med_sn2)


def parse_hand_dict(hand_extract_dict):
    """ Utility routine for objfind to parase the hand_extract_dict dictionary for hand selected apertures

    Parameters
    ----------
    hand_extract_dict:   dictionary

    Returns
    -------
    hand_spec:  spectral pixel location, numpy float 1-d array with size equal to number of hand aperatures requested

    hand_spat:  spatial pixel location, numpy float 1-d array with size equal to number of hand aperatures requested

    hand_det:   Detector for hand apertures. This should either be ba numpy float 1-d array with size equal to number of hand
                apertures requested, or a single number which applies to all the hand apertures provied by hand_spec, hand_spat

    hand_fwhm:  hand aperture fwhm for extraction. This should either be ba numpy float 1-d array with size equal to number of hand
                apertures requested, or a single number which applies to all the hand apertures provied by hand_spec, hand_spat

    Revision History
    ----------------
    23-June-2018  Written by J. Hennawi
    """


    if ('hand_extract_spec' not in hand_extract_dict.keys() | 'hand_extract_spat' not in hand_extract_dict.keys()):
        raise ValueError('hand_extract_spec and hand_extract_spat must be set in the hand_extract_dict')

    hand_extract_spec=np.asarray(hand_extract_dict['hand_extract_spec'])
    hand_extract_spat=np.asarray(hand_extract_dict['hand_extract_spat'])
    hand_extract_det = np.asarray(hand_extract_dict['hand_extract_det'])
    if(hand_extract_spec.size == hand_extract_spat.size == hand_extract_det.size) == False:
        raise ValueError('hand_extract_spec, hand_extract_spat, and hand_extract_det must have the same size in the hand_extract_dict')
    nhand = hand_extract_spec.size

    hand_extract_fwhm = hand_extract_dict.get('hand_extract_fwhm')
    if hand_extract_fwhm is not None:
        hand_extract_fwhm = np.asarray(hand_extract_fwhm)
        if(hand_extract_fwhm.size==hand_extract_spec.size):
            pass
        elif (hand_extract_fwhm.size == 1):
            hand_extract_fwhm = np.full(nhand, hand_extract_fwhm)
        else:
            raise ValueError('hand_extract_fwhm must either be a number of have the same size as hand_extract_spec and hand_extract_spat')
    else:
        hand_extract_fwhm = np.full(nhand, None)

    return (hand_extract_spec, hand_extract_spat, hand_extract_det, hand_extract_fwhm)



def iter_tracefit(image, xinit_in, ncoeff, inmask = None, trc_inmask = None, fwhm = 3.0, maxdev = 5.0, maxiter = 25,
                  niter=6,gweight=False,show_fits=False, idx = None, verbose=False, xmin= None, xmax = None):
    """ Utility routine for object find to iteratively trace and fit. Used by both objfind and ech_objfind

    Parameters
    ----------
    image: ndaarray, float
        Image of objects to be traced
    xinit_in: ndarray, float
        Initial guesses for spatial direction trace. This can either be an 2-d  array with shape
        (nspec, nTrace) array, or a 1-d array with shape (nspec) for the case of a single trace.
    ncoeff: int
        Order of polynomial fits to trace

    Optional Parameter
    ------------------
    inmask: ndarray, bool
        Input mask for the image
    trc_inmask: ndarray, bool
        Input mask for the trace, i.e. places where you know the trace is going to be bad that you always want to mask in the
        fits. Same size as xinit_in (nspec, nTrace)
    fwhm: float
        fwhm width parameter for the flux or gaussian weighted tracing. For flux weighted trace the code does a third
        of the iterations with window 1.3*fwhm, a third with 1.1*fwhm, and a third with fwhm. For Gaussian weighted tracing
        it uses the fwhm to determine the sigma of the Gausisan which is used for all iterations.
    gweight: bool, default = False
        If gweight is True the routine does Gaussian weighted tracing, if it is False it will do flux weighted tracing.
        Normally the approach is to do a round of flux weighted tracing first, and then refine the traces with Gaussian
        weighted tracing.
    show_fits: bool, default = False
        Will plot the data and the fits.
    idx: ndarray of strings, default = None
        Array of idx IDs for each object. Used only if show_fits is true for the plotting.
    xmin: float, default = None
        Lower reference for robust_polyfit polynomial fitting. Default is to use zero
    xmax: float, defualt = None
        Upper refrence for robust_polyfit polynomial fitting.  Default is to use the image size in nspec direction
    Returns
    -------
    xpos: ndarray, float
       The output has the same size as xinit_in and contains the fit to the spatial direction of trace for each
       object.



    Revision History
    ----------------
    23-June-2018  Written by J. Hennawi
    """


    if inmask is None:
        inmask = np.ones_like(image,dtype=bool)

    # Allow for single vectors as input as well:
    nspec = xinit_in.shape[0]

    if xmin is None:
        xmin = 0.0
    if xmax is None:
        xmax = float(nspec-1)

    # Deal with the possibility of vectors as inputs instead of 2d arrays
    if xinit_in.ndim == 1:
        nobj = 1
        xinit = xinit_in.reshape(nspec,1)
        if trc_inmask is not None:
            trc_inmask_out = trc_inmask.reshape(nspec,1)
        else:
            trc_inmask_out = np.ones_like(xinit,dtype=bool)
    else:
        nobj = xinit_in.shape[1]
        xinit = xinit_in
        if trc_inmask is not None:
            trc_inmask_out = trc_inmask
        else:
            trc_inmask_out = np.ones_like(xinit,dtype=bool)

    spec_vec = np.arange(nspec)

    if verbose:
        msgs.info('Fitting the object traces')

    # Iterate flux weighted centroiding
    fwhm_vec = np.zeros(niter)
    fwhm_vec[0:niter//3] = 1.3*fwhm
    fwhm_vec[niter//3:2*niter//3] = 1.1*fwhm
    fwhm_vec[2*niter//3:] = fwhm

    if gweight:
        title_text = 'Gaussian Weighted'
    else:
        title_text = 'Flux Weighted'

    xfit1 = np.copy(xinit)
    for iiter in range(niter):
        if gweight:
            xpos1, xerr1 = trace_slits.trace_gweight(image*inmask,xfit1, invvar=inmask.astype(float),sigma=fwhm/2.3548)
        else:
            xpos1, xerr1 = trace_slits.trace_fweight(image*inmask,xfit1, invvar = inmask.astype(float), radius = fwhm_vec[iiter])

        # Do not do any kind of masking based on xerr1. Trace fitting is much more robust when masked pixels are simply
        # replaced by the tracing crutch
        # ToDO add maxdev functionality by adding kwargs_reject to xy2traceset
        xinvvar = np.ones_like(xpos1.T) # Do not do weighted fits, i.e. uniform weights but set the errro to 1.0 pixel
        pos_set1 = pydl.xy2traceset(np.outer(np.ones(nobj),spec_vec), xpos1.T, inmask = trc_inmask_out.T, ncoeff=ncoeff, maxdev=maxdev,
                                    maxiter=maxiter,invvar = xinvvar,xmin=xmin, xmax =xmax)
        xfit1 = pos_set1.yfit.T
        # bad pixels have errors set to 999 and are returned to lie on the input trace. Use this only for plotting below
        tracemask1 = (xerr1 > 990.0)  # bad pixels have errors set to 999 and are returned to lie on the input trace
        # Plot all the points that were not masked initially
        if(show_fits) & (iiter == niter - 1):
            for iobj in range(nobj):
                nomask = (tracemask1[:,iobj]==0)
                plt.plot(spec_vec[nomask],xpos1[nomask,iobj],marker='o', c='k', markersize=3.0,linestyle='None',label=title_text + ' Centroid')
                plt.plot(spec_vec,xinit[:,iobj],c='g', zorder = 20, linewidth=2.0,linestyle='--', label='initial guess')
                plt.plot(spec_vec,xfit1[:,iobj],c='red',zorder=10,linewidth = 2.0, label ='fit to trace')
                if np.any(~nomask):
                    plt.plot(spec_vec[~nomask],xfit1[~nomask,iobj], c='blue',marker='+',markersize=5.0,linestyle='None',zorder= 20, label='masked points, set to init guess')
                if np.any(~trc_inmask_out):
                    plt.plot(spec_vec[~trc_inmask_out[:,iobj]],xfit1[~trc_inmask_out[:,iobj],iobj], c='orange',marker='s',markersize=5.0,linestyle='None',zorder= 20, label='input masked points, not fit')
                try:
                    plt.title(title_text + ' Centroid to object {:s}.'.format(idx[iobj]))
                except TypeError:
                    plt.title(title_text + ' Centroid to object {:d}.'.format(iobj))
                plt.ylim((0.995*xfit1[:, iobj].min(), 1.005*xfit1[:, iobj].max()))
                plt.xlabel('Spectral Pixel')
                plt.ylabel('Spatial Pixel')
                plt.legend()
                plt.show()

    # Returns the fit, the actual weighted traces, and the pos_set1 object
    return xfit1, xpos1, xerr1, pos_set1


<<<<<<< HEAD
specobj_dict = {'setup': None, 'slitid': None, 'det': 1, 'objtype': 'science'}
=======
def create_skymask_fwhm(sobjs, thismask):
>>>>>>> bc3f374e

    nobj = len(sobjs)
    skymask = np.copy(thismask)
    if nobj == 0:
        return skymask
    else:
        nspec, nspat = thismask.shape
        # spatial position everywhere along image
        spat_img = np.outer(np.ones(nspec, dtype=int),np.arange(nspat, dtype=int))
        all_fwhm = sobjs.fwhm
        med_fwhm = np.median(all_fwhm)
        for iobj in range(nobj):
            # Create a mask for the pixels that will contribue to the arc
            slit_img = np.outer(sobjs[iobj].trace_spat, np.ones(nspat))  # central trace replicated spatially
            objmask_now = thismask & (spat_img > (slit_img - med_fwhm)) & (spat_img < (slit_img + med_fwhm))
            skymask = skymask & np.invert(objmask_now)

        return skymask

def objfind(image, thismask, slit_left, slit_righ, inmask = None, fwhm = 3.0,
            hand_extract_dict = None, std_trace = None, ncoeff = 5, nperslit =None,  bg_smth = 5.0,
            extract_maskwidth = 4.0, sig_thresh = 5.0, peak_thresh = 0.0, abs_thresh = 0.0, trim_edg = (5,5),
            skymask_nthresh = 1.0, specobj_dict=None,
            show_peaks=False, show_fits = False, show_trace = False, qa_title=''):

    """ Find the location of objects in a slitmask slit or a echelle order.


    Parameters
    ----------
    image :  float ndarray
        Image to search for objects from. This image has shape (nspec, nspat) image.shape where the first dimension (nspec)
        is spectral, and second dimension (nspat) is spatial. Note this image can either have the sky background in it, or have already been sky subtracted.
        Object finding works best on sky-subtracted images, but often one runs on the frame with sky first to identify the brightest
        objects which are then masked (see skymask below) in sky subtraction.

    thismask:  boolean ndarray
        Boolean mask image specifying the pixels which lie on the slit/order to search for objects on.
        The convention is: True = on the slit/order, False  = off the slit/order

    slit_left:  float ndarray
        Left boundary of slit/order to be extracted (given as floating pt pixels). This a 1-d array with shape (nspec, 1)
        or (nspec)

    slit_righ:  float ndarray
        Left boundary of slit/order to be extracted (given as floating pt pixels). This a 1-d array with shape (nspec, 1)
        or (nspec)


    Optional Parameters
    -------------------
    inmask: float ndarray, default = None
        Input mask image.
    fwhm: float, default = 3.0
        Estimated fwhm of the objects in pixels
    hand_extract_dict: dict, default = None
        Dictionary containing information about apertures requested by user that should be place by hand in the object list.
        This option is useful for cases like an emission line obect that the code fails to find with its significance threshold
    std_trace: float ndarray, shape = (nspec,), default = None
        This is a one dimensioal array containing the standard star trace which is used as a crutch for tracing. If the
        no standard star is provided the code uses the the slit boundaries as the crutch.
    ncoeff: int, default = 5
        Order of legendre polynomial fits to the trace
    nperslit: int, default = 10
        Maximum number of objects allowed per slit. The code will take the nperslit most significant detections.
    bg_smth: float, default = 5.0
        Size of the smoothing kernel in units of fwhm used to determine the background level from the smash of the image
        along the curved traces. This background subtracted smashed image is used for peak finding to identify objects
    extract_maskwidth: float, default = 3.0
        This parameter determines the initial size of the region in units of fwhm that will be used for local sky subtraction in the routine
        skysub.local_skysub_extract.
    sig_thresh: float, default = 5.0
        Significance threshold for object detection. The code uses the maximum of the thresholds defined by sig_thresh,
        peak_thresh, and abs_thresh.
         For the default behavior peak_thresh and abs_thresh are zero, so sig_thresh defines the threshold.
    peak_thresh: float, default = 0.0
        Peak threshold for object detection. This is a number between 0 and 1 and represents the fraction of the brightest
        object on the slit that will be kept as an object, i.e. if ymax is the brightest object of the spectrum smashed
        out in the spectral direction, all objects with ypeak > peak_thresh*ymak are kept. The code uses the maximum of the
        thresholds defined by sig_thresh, peak_thers, and abs_thresh.
    abs_thresh: float, defalt = 0.0.
        Absolute threshold for object detection.  Objects are found by smashing out the spectral direction along the curved
        slit/order traces, and abs_thresh is in the units of this smashed profile.  The code uses the maximum of the
        thresholds defined by sig_thresh, peak_thers, and abs_thresh.
    trim_edg: tuple of integers or float, default = (3,3)
        Ignore objects within this many pixels of the left and right slit boundaries, where the first element refers to the left
        and second refers to the right.
    skymask_nthresh: float, default = 2.0
        The multiple of the final object finding threshold (see above) which is used to create the skymask using the value
        of the peak flux in the slit profile (image with the spectral direction smashed out).

    Returns
    -------
    fextract:   ndarray
       Extracted flux at positions specified by (left<-->right, ycen). The output will have the same shape as
       Left and Right, i.e.  an 2-d  array with shape (nspec, nTrace) array if multiple traces were input, or a 1-d array with shape (nspec) for
       the case of a single trace.


    Revision History
    ----------------
    10-Mar-2005  First version written by D. Schlegel, LBL
    2005-2018    Improved by J. F. Hennawi and J. X. Prochaska
    23-June-2018 Ported to python by J. F. Hennawi and significantly improved
    """

    if specobj_dict is None:
        specobj_dict = {'setup': None, 'slitid': 999, 'det': 1, 'objtype': 'unknown', 'pypeline': 'unknown'}

    # Check that peak_thresh values make sense
    if ((peak_thresh >=0.0) & (peak_thresh <=1.0)) == False:
        msgs.error('Invalid value of peak_thresh. It must be between 0.0 and 1.0')

    frameshape = image.shape
    nspec = frameshape[0]
    nspat = frameshape[1]
    specmid = nspec//2

    # Some information about this slit we need for later when we instantiate specobj objects
    spec_vec = np.arange(nspec)
    spat_vec = np.arange(nspat)
    slit_spec_pos = nspec/2.0

    slit_spat_pos = (np.interp(slit_spec_pos, spec_vec, slit_left), np.interp(slit_spec_pos, spec_vec, slit_righ))

    ximg, edgmask = pixels.ximg_and_edgemask(slit_left, slit_righ, thismask, trim_edg = trim_edg)

    # If a mask was not passed in, create it
    if inmask is None:
        inmask = thismask


    thisimg =image*(thismask & inmask & (edgmask == False))
    #  Smash the image (for this slit) into a single flux vector.  How many pixels wide is the slit at each Y?
    xsize = slit_righ - slit_left
    nsamp = np.ceil(np.median(xsize))
    # Mask skypixels with 2 fwhm of edge
    left_asym = np.outer(slit_left,np.ones(int(nsamp))) + np.outer(xsize/nsamp, np.arange(nsamp))
    righ_asym = left_asym + np.outer(xsize/nsamp, np.ones(int(nsamp)))
    # This extract_asymbox2 call smashes the image in the spectral direction along the curved object traces
    flux_spec = extract_asymbox2(thisimg, left_asym, righ_asym)
    flux_mean, flux_median, flux_sig = sigma_clipped_stats(flux_spec,axis=0, sigma = 4.0)
    if (nsamp < 9.0*fwhm):
        fluxsub = flux_mean - np.median(flux_mean)
    else:
        kernel_size= int(np.ceil(bg_smth*fwhm) // 2 * 2 + 1) # This ensure kernel_size is odd
        fluxsub = flux_mean - scipy.signal.medfilt(flux_mean, kernel_size=kernel_size)
        # This little bit below deals with degenerate cases for which the slit gets brighter toward the edge, i.e. when
        # alignment stars saturate and bleed over into other slits. In this case the median smoothed profile is the nearly
        # everywhere the same as the profile itself, and fluxsub is full of zeros (bad!). If 90% or more of fluxsub is zero,
        # default to use the unfiltered case
        isub_bad = (fluxsub == 0.0)
        frac_bad = np.sum(isub_bad)/nsamp
        if frac_bad > 0.9:
            fluxsub = flux_mean - np.median(flux_mean)

    fluxconv = scipy.ndimage.filters.gaussian_filter1d(fluxsub, fwhm/2.3548,mode='nearest')

    #TODO Implement something here instead like the iterative continuum fitting and threshold determination that
    # is already present in the arc.detect_lines routine. The logic behind the masking here for determining the threshold
    # is a bit cumbersome.

    # Perform initial finding with a very liberal threshold
    ypeak, _, xcen, sigma_pk, _, _, _, _ = arc.detect_lines(fluxconv, cont_subtract = False, fwhm = fwhm,
                                                            input_thresh = 'None',debug=False)
    ypeak_neg, _, xcen_neg, sigma_pk_neg, _, _, _, _ = arc.detect_lines(-fluxconv, cont_subtract = False, fwhm = fwhm,
                                                                        input_thresh = 'None',debug=False)
    # Only mask the strong peaks
    (mean0, med0, sigma0) = sigma_clipped_stats(fluxconv, sigma=1.5)
    # Create a mask for pixels to use for a background flucutation level estimate. Mask spatial pixels that hit an object
    imask_pos = np.ones(int(nsamp), dtype=bool)
    imask_neg = np.ones(int(nsamp), dtype=bool)
    xvec = np.arange(nsamp)
    xcen_pos_top = xcen[ypeak > (med0 + sig_thresh*sigma0)]
    xcen_neg_top = xcen_neg[ypeak_neg < (med0 - sig_thresh*sigma0)]

    for xx in xcen_pos_top:
        ibad = (np.abs(xvec - xx) <= 2.0*fwhm)
        imask_pos[ibad] = False
    for xx in xcen_neg_top:
        ibad = (np.abs(xvec - xx) <= 2.0*fwhm)
        imask_neg[ibad] = False

    # Good pixels for flucutation level estimate. Omit edge pixels and pixels within a fwhm of a candidate object
    igd = imask_pos & imask_neg & (xvec > trim_edg[0]) & (xvec <= (nsamp-trim_edg[1]))
    if np.any(igd) == False:
        igd = np.ones(int(nsamp),dtype=bool) # if all pixels are masked for some reason, don't mask

    (mean, med, skythresh) = sigma_clipped_stats(fluxconv[igd], sigma=1.5)
    (mean, med, sigma)     = sigma_clipped_stats(fluxconv[igd], sigma=2.5)
    if(skythresh == 0.0) & (sigma != 0.0):
        skythresh = sigma
    elif(skythresh == 0.0) & (sigma==0.0):  # if both SKYTHRESH and sigma are zero mask out the zero pixels and reavaluate
        good = fluxconv > 0.0
        if np.any(good) == True:
            (mean, med_sn2, skythresh) = sigma_clipped_stats(fluxconv[good], sigma=1.5)
            (mean, med_sn2, sigma) = sigma_clipped_stats(fluxconv[good], sigma=2.5)
        else:
            msgs.error('Object finding failed. All the elements of the fluxconv spatial profile array are zero')
    else:
        pass

    # Get rid of peaks within trim_edg of slit edge which are almost always spurious, this should have been handled
    # with the edgemask, but we do it here anyway
    not_near_edge = (xcen > trim_edg[0]) & (xcen < (nsamp - trim_edg[1]))
    if np.any(~not_near_edge):
        msgs.warn('Discarding {:d}'.format(np.sum(~not_near_edge)) + ' at spatial pixels spat = {:}'.format(xcen[~not_near_edge]) +
                  ' which land within trim_edg = (left, right) = {:}'.format(trim_edg) +
                  ' pixels from the slit boundary for this nsamp = {:5.2f}'.format(nsamp) + ' wide slit')
        msgs.warn('You must decrease from the current value of trim_edg in order to keep them')
        msgs.warn('Such edge objects are often spurious')

    xcen = xcen[not_near_edge]
    ypeak = ypeak[not_near_edge]

    # If the user requested the nperslit most significant peaks have been requested, then grab and return only these lines
    if nperslit is not None:
        if nperslit > len(ypeak):
            msgs.warn('Requested nperslit = {:}'.format(nperslit) + ' most significant objects but only npeak = {:}'.format(len(xcen)) +
                      ' were found. Returning all the objects found.')
        else:
            ikeep = (ypeak.argsort()[::-1])[0:nperslit]
            xcen = xcen[ikeep]
            ypeak = ypeak[ikeep]
    npeak = len(xcen)

    # Instantiate a null specobj
    sobjs = specobjs.SpecObjs()
    # Choose which ones to keep and discard based on threshold params. Create SpecObj objects
    if npeak > 0:
        # Possible thresholds    [significance,  fraction of brightest, absolute]
        threshvec = np.array([sig_thresh*sigma, peak_thresh*ypeak.max(), abs_thresh])
        threshold = threshvec.max()
        if threshvec.argmax() == 0:
            msgs.info('Used SIGNIFICANCE threshold: sig_thresh = {:3.1f}'.format(sig_thresh) +
                      ' * sigma = {:5.2f}'.format(sigma))
        elif threshvec.argmax() == 1:
            msgs.info('Used FRACTION of BRIGHTEST threshold: peak_thresh = {:3.1f}'.format(peak_thresh) +
                      ' * ypeak_max = {:5.2f}'.format(ypeak.max()))
        elif threshvec.argmax() == 2:
            msgs.info('Used ABSOLUTE threshold of abs_thresh = {:5.2f}'.format(abs_thresh))
        msgs.info('Object finding threshold of: {:5.2f}'.format(threshold))
        # Trim to only objects above this threshold
        ikeep = (ypeak >= threshold)
        xcen = xcen[ikeep]
        ypeak = ypeak[ikeep]
        nobj_reg = len(xcen)
        # Now create SpecObj objects for all of these
        for iobj in range(nobj_reg):
            # ToDo Label with objid and objind here?
            thisobj = specobjs.SpecObj(frameshape, slit_spat_pos, slit_spec_pos, det = specobj_dict['det'],
<<<<<<< HEAD
                              setup = specobj_dict['setup'], slitid = specobj_dict['slitid']
                                       , objtype=specobj_dict['objtype'])
=======
                                       setup = specobj_dict['setup'], slitid = specobj_dict['slitid'],
                                       objtype=specobj_dict['objtype'], pypeline=specobj_dict['pypeline'])
>>>>>>> bc3f374e
            thisobj.spat_fracpos = xcen[iobj]/nsamp
            thisobj.smash_peakflux = ypeak[iobj]
            thisobj.smash_nsig = ypeak[iobj]/sigma
            sobjs.add_sobj(thisobj)
    else:
        nobj_reg = 0


    # ToDo Also plot the edge trimming boundaries on the QA here.
    if show_peaks:
        spat_approx_vec = slit_left[specmid] + xsize[specmid]*np.arange(nsamp)/nsamp
        spat_approx = slit_left[specmid] + xsize[specmid]*xcen/nsamp

        # Define the plotting function
        #def plot_show_peaks():
        plt.plot(spat_approx_vec, fluxsub/sigma, color ='cornflowerblue',linestyle=':', label='Collapsed Flux')
        plt.plot(spat_approx_vec, fluxconv/sigma, color='black', label = 'FWHM Convolved')
        plt.hlines(threshold/sigma,spat_approx_vec.min(),spat_approx_vec.max(), color='red',linestyle='--', label='Threshold')
        plt.hlines(1.0,spat_approx_vec.min(),spat_approx_vec.max(), color='green',linestyle=':', label='+- 1 sigma')
        plt.hlines(-1.0,spat_approx_vec.min(),spat_approx_vec.max(), color='green',linestyle=':')

        plt.plot(spat_approx, ypeak/sigma, color='red', marker='o', markersize=10.0, mfc='lawngreen', fillstyle='full',
        linestyle='None', zorder = 10,label='Object Found')
        plt.legend()
        plt.xlabel('Approximate Spatial Position (pixels)')
        plt.ylabel('F/sigma (significance)')
        plt.title(qa_title)
        plt.show()

    # Now loop over all the regular apertures and assign preliminary traces to them.
    for iobj in range(nobj_reg):
        # Was a standard trace provided? If so, use that as a crutch.
        if std_trace is not None:
            msgs.info('Using input STANDARD star trace as crutch for object tracing'.format(threshold))
            x_trace = np.interp(specmid, spec_vec, std_trace)
            #shift = slit_left + xsize*sobjs[iobj].spat_fracpos - x_trace
            shift = np.interp(specmid, spec_vec,
                              slit_left + xsize * sobjs[iobj].spat_fracpos) - x_trace
            sobjs[iobj].trace_spat = std_trace + shift
        else:    # If no standard is provided shift left slit boundary over to be initial trace
            # ToDO make this the average left and right boundary instead. That would be more robust.
            sobjs[iobj].trace_spat = slit_left  + xsize*sobjs[iobj].spat_fracpos
        sobjs[iobj].trace_spec = spec_vec
        sobjs[iobj].spat_pixpos = sobjs[iobj].trace_spat[specmid]
        # Set the idx for any prelminary outputs we print out. These will be updated shortly
        sobjs[iobj].set_idx()

        # Determine the fwhm max
        yhalf = 0.5*sobjs[iobj].smash_peakflux
        xpk = sobjs[iobj].spat_fracpos*nsamp
        x0 = int(np.rint(xpk))
        # TODO It seems we have two codes that do similar things, i.e. findfwhm in arextract.py. Could imagine having one
        # Find right location where smash profile croses yhalf
        if x0 < (int(nsamp)-1):
            ind_righ, = np.where(fluxconv[x0:] < yhalf)
            if len(ind_righ) > 0:
                i2 = ind_righ[0]
                if i2 == 0:
                    xrigh = None
                else:
                    xrigh_int = scipy.interpolate.interp1d(fluxconv[x0 + i2-1:x0 + i2 + 1], x0 + np.array([i2-1,i2],dtype=float),assume_sorted=False)
                    xrigh = xrigh_int([yhalf])[0]
            else:
                xrigh = None
        else:
            xrigh = None
        # Find left location where smash profile crosses yhalf
        if x0 > 0:
            ind_left, = np.where(fluxconv[0:np.fmin(x0+1,int(nsamp)-1)] < yhalf)
            if len(ind_left) > 0:
                i1 = (ind_left[::-1])[0]
                if i1 == (int(nsamp)-1):
                    xleft = None
                else:
                    xleft_int = scipy.interpolate.interp1d(fluxconv[i1:i1+2],np.array([i1,i1+1],dtype=float), assume_sorted= False)
                    xleft = xleft_int([yhalf])[0]
            else:
                xleft = None
        else:
            xleft = None

        if (xleft is None) & (xrigh is None):
            fwhm_measure = None
        elif xrigh is None:
            fwhm_measure = 2.0*(xpk- xleft)
        elif xleft is None:
            fwhm_measure = 2.0*(xrigh - xpk)
        else:
            fwhm_measure = (xrigh - xleft)

        if fwhm_measure is not None:
            sobjs[iobj].fwhm = np.sqrt(np.fmax(fwhm_measure**2 - fwhm**2, (fwhm/2.0)**2)) # Set a floor of fwhm/2 on fwhm
        else:
            sobjs[iobj].fwhm = fwhm


    if (len(sobjs) == 0) & (hand_extract_dict == None):
        msgs.info('No objects found')
        skymask = create_skymask_fwhm(sobjs,thismask)
        return (specobjs.SpecObjs(), skymask[thismask])


    msgs.info('Fitting the object traces')

    # Note the transpose is here to pass in the trace_spat correctly.
    xinit_fweight = np.copy(sobjs.trace_spat.T)
    xfit_fweight, _, _, _= iter_tracefit(image, xinit_fweight,ncoeff,inmask = inmask, fwhm=fwhm,idx = sobjs.idx, show_fits=show_fits)
    xinit_gweight = np.copy(xfit_fweight)
    xfit_gweight, _ , _, _= iter_tracefit(image, xinit_gweight,ncoeff,inmask = inmask, fwhm=fwhm,gweight = True, idx = sobjs.idx, show_fits=show_fits)

    # assign the final trace
    for iobj in range(nobj_reg):
        sobjs[iobj].trace_spat = xfit_gweight[:, iobj]
        sobjs[iobj].spat_pixpos = sobjs[iobj].trace_spat[specmid]
        sobjs[iobj].set_idx()


    # Now deal with the hand apertures if a hand_extract_dict was passed in. Add these to the SpecObj objects
    if hand_extract_dict is not None:
        # First Parse the hand_dict
        hand_extract_spec, hand_extract_spat, hand_extract_det, hand_extract_fwhm = parse_hand_dict(hand_extract_dict)
        # Determine if these hand apertures land on the slit in question
        hand_on_slit = thismask[int(np.rint(hand_extract_spec)),int(np.rint(hand_extract_spat))]
        hand_extract_spec = hand_extract_spec[hand_on_slit]
        hand_extract_spat = hand_extract_spat[hand_on_slit]
        hand_extract_det  = hand_extract_det[hand_on_slit]
        hand_extract_fwhm = hand_extract_fwhm[hand_on_slit]
        nobj_hand = len(hand_extract_spec)

        # Decide how to assign a trace to the hand objects
        if nobj_reg > 0:  # Use brightest object on slit?
            smash_peakflux = sobjs.smash_peakflux
            ibri = smash_peakflux.argmax()
            trace_model = sobjs[ibri].trace_spat
            med_fwhm_reg = np.median(sobjs.fwhm)
        elif std_trace is not None:   # If no objects found, use the standard?
            trace_model = std_trace
        else:  # If no objects or standard use the slit boundary
            trace_model = slit_left
        # Loop over hand_extract apertures and create and assign specobj
        for iobj in range(nobj_hand):
            thisobj = specobjs.SpecObj(frameshape, slit_spat_pos, slit_spec_pos,
                                       det=specobj_dict['det'],
                                       setup=specobj_dict['setup'], slitid=specobj_dict['slitid'],
                                       objtype=specobj_dict['objtype'])
            thisobj.hand_extract_spec = hand_extract_spec[iobj]
            thisobj.hand_extract_spat = hand_extract_spat[iobj]
            thisobj.hand_extract_det = hand_extract_det[iobj]
            thisobj.hand_extract_fwhm = hand_extract_fwhm[iobj]
            thisobj.hand_extract_flag = True
            f_ximg = scipy.interpolate.RectBivariateSpline(spec_vec, spat_vec, ximg)
            thisobj.spat_fracpos = f_ximg(thisobj.hand_extract_spec, thisobj.hand_extract_spat, grid=False) # interpolate from ximg
            thisobj.smash_peakflux = np.interp(thisobj.spat_fracpos*nsamp,np.arange(nsamp),fluxconv) # interpolate from fluxconv
            # assign the trace
            spat_0 = np.interp(thisobj.hand_extract_spec, spec_vec, trace_model)
            shift = thisobj.hand_extract_spat - spat_0
            thisobj.trace_spat = trace_model + shift
            thisobj.trace_spec = spec_vec
            thisobj.spat_pixpos = thisobj.trace_spat[specmid]
            thisobj.set_idx()
            if hand_extract_fwhm[iobj] is not None: # If a hand_extract_fwhm was input use that for the fwhm
                thisobj.fwhm = hand_extract_fwhm[iobj]
            elif nobj_reg > 0: # Otherwise is None was input, then use the median of objects on this slit if they are present
                thisobj.fwhm = med_fwhm_reg
            else:  # Otherwise just use the fwhm parameter input to the code (or the default value)
                thisobj.fwhm = fwhm
            sobjs.add_sobj(thisobj)


    nobj = len(sobjs)
    # If there are no regular aps and no hand aps, just return
    #if nobj == 0:
    #    return (None, skymask, objmask)

    ## Okay now loop over all the regular aps and exclude any which within a fwhm of the hand_extract_APERTURES
    if nobj_reg > 0 and hand_extract_dict is not None:
        spat_pixpos = sobjs.spat_pixpos
        hand_flag = sobjs.hand_extract_flag
        spec_fwhm = sobjs.fwhm
        #spat_pixpos = np.array([spec.spat_pixpos for spec in specobjs])
        #hand_flag = np.array([spec.hand_extract_flag for spec in specobjs])
        #spec_fwhm = np.array([spec.fwhm for spec in specobjs])
        reg_ind, = np.where(hand_flag == False)
        hand_ind, = np.where(hand_flag == True)
        med_fwhm = np.median(spec_fwhm[hand_flag == False])
        spat_pixpos_hand = spat_pixpos[hand_ind]
        keep = np.ones(nobj,dtype=bool)
        for ireg in range(nobj_reg):
            close = np.abs(sobjs[reg_ind[ireg]].spat_pixpos - spat_pixpos_hand) <= 0.6*med_fwhm
            if np.any(close):
                # Print out a warning
                msgs.warn('Deleting object {:s}'.format(sobjs[reg_ind[ireg]].idx) +
                          ' because it collides with a user specified hand_extract aperture')
                for ihand in range(len(close)):
                    if close[ihand] == True:
                        msgs.warn('Hand aperture at (hand_extract_spec, hand_extract_spat) = ({:6.2f}'.format(sobjs[hand_ind[ihand]].hand_extract_spec) +
                                  ',{:6.2f})'.format(sobjs[hand_ind[ihand]].hand_extract_spat) +
                                  ' lands within 0.6*med_fwhm = {:4.2f}'.format(0.6*med_fwhm) + ' pixels of this object')
                keep[reg_ind[ireg]] = False

        sobjs = sobjs[keep]

    # Sort objects according to their spatial location
    nobj = len(sobjs)
    spat_pixpos = sobjs.spat_pixpos
    sobjs = sobjs[spat_pixpos.argsort()]
    # Assign integer objids
    #ToDo Replace with sobjs[:].objid = np.arange(nobj) once the _setitem functionality is figured out
    for ii in range(nobj):
        sobjs[ii].objid = ii +1

    # Assign the maskwidth and compute some inputs for the object mask
    xtmp = (np.arange(nsamp) + 0.5)/nsamp
    qobj = np.zeros_like(xtmp)
    for iobj in range(nobj):
        if skythresh > 0.0:
            sobjs[iobj].maskwidth = extract_maskwidth*sobjs[iobj].fwhm*(1.0 + 0.5*np.log10(np.fmax(sobjs[iobj].smash_peakflux/skythresh,1.0)))
        else:
            sobjs[iobj].maskwidth = extract_maskwidth*sobjs[iobj].fwhm
        sep = np.abs(xtmp-sobjs[iobj].spat_fracpos)
        sep_inc = sobjs[iobj].maskwidth/nsamp
        close = sep <= sep_inc
        qobj[close] += sobjs[iobj].smash_peakflux*np.exp(np.fmax(-2.77*(sep[close]*nsamp)**2/sobjs[iobj].fwhm**2,-9.0))

    # Create an objmask. This is created here in case we decide to use it later, but it is not currently used
    skymask_objflux = np.copy(thismask)
    skymask_objflux[thismask] = np.interp(ximg[thismask],xtmp,qobj) < (skymask_nthresh*threshold)
    # Still have to make the skymask
    skymask_fwhm = create_skymask_fwhm(sobjs,thismask)
    skymask = skymask_objflux | skymask_fwhm
    # If requested display the resulting traces on top of the image
    if (nobj > 0) & (show_trace):
        viewer, ch = ginga.show_image(image*(thismask*inmask))
        ginga.show_slits(viewer, ch, slit_left.T, slit_righ.T, slit_ids = sobjs[0].slitid)
        for iobj in range(nobj):
            if sobjs[iobj].hand_extract_flag == False:
                color = 'orange'
            else:
                color = 'blue'
            ginga.show_trace(viewer, ch,sobjs[iobj].trace_spat, trc_name = sobjs[iobj].idx, color=color)


    return sobjs, skymask[thismask]



def pca_trace(xinit, predict = None, npca = None, pca_explained_var=99.0,
              coeff_npoly = None, debug=True, order_vec = None, lower = 3.0,
              upper = 3.0, minv = None,maxv = None, maxrej=1,
              xinit_mean = None):

    """
    Use a PCA model to determine the best object (or slit edge) traces for echelle spectrographs.

    Parameters
    ----------
    xinit:  ndarray, (nspec, norders)
       Array of input traces that one wants to PCA model. For object finding this will be the traces for orders where
       an object was detected. If an object was not detected on some orders (see ech_objfind), the standard star
       (or order boundaries)  will be  assigned to these orders at the correct fractional slit position, and a joint PCA
       fit will be performed to the detected traces and the standard/slit traces.

    Optional Parameters
    -------------------
    predict: ndarray, bool (norders,), default = None
       Orders which have True are those that will be predicted by extrapolating the fit of the PCA coefficents for those
       orders which have False set in this array. The default is None, which means that the coefficients of all orders
       will be fit simultaneously and no extrapolation will be performed. For object finding, we use the standard star
       (or slit boundaries) as the input for orders for which a trace is not identified and fit the coefficients of all
       simultaneously. Thus no extrapolation is performed. For tracing slit boundaries it may be useful to perform
       extrapolations.
    npca: int, default = None
       number of PCA components to be kept. The maximum number of possible PCA components would be = norders, which is to say
       that no PCA compression woulud be performed. For the default of None, npca will be automatically determinedy by
       calculating the minimum number of components required to explain 99% (pca_explained_var) of the variance in the different orders.
    pca_explained_var: float, default = 99
       Amount of explained variance cut used to determine where to truncate the PCA, i.e. to determine npca.

    coeff_npoly: int, default = None
       Order of polynomial fits used for PCA coefficients fitting. The defualt is None, which means that coeff_noly
       will be automatically determined by taking the number of orders into account. PCA components that explain
       less variance (and are thus much noiser) are fit with lower order.

    debug: bool, default = False
        Show plots useful for debugging.

    Returns:
    --------
    pca_fit:  ndarray, float (nspec, norders)
        Array with the same size as xinit, which contains the pca fitted orders.
    """

    nspec = xinit.shape[0]
    norders = xinit.shape[1]

    if order_vec is None:
        order_vec = np.arange(norders,dtype=float)

    if predict is None:
        predict = np.zeros(norders,dtype=bool)

    # use_order = True orders used to predict the predict = True bad orders
    use_order = np.invert(predict)
    ngood = np.sum(use_order)

    if ngood < 2:
        msgs.warn('There are no good traces to PCA fit. There is probably a bug somewhere. Exiting and returning input traces.')
        return xinit, {}, None, None

    # Take out the mean position of each input trace
    if xinit_mean is None:
        xinit_mean = np.mean(xinit,0)

    xpca = xinit - xinit_mean
    xpca_use = xpca[:, use_order].T
    pca_full = PCA()
    pca_full.fit(xpca_use)
    var = np.cumsum(np.round(pca_full.explained_variance_ratio_, decimals=6) * 100)
    npca_full = var.size
    if npca is None:
        if var[0]>=pca_explained_var:
            npca = 1
            msgs.info('The first PCA component contains more than {:5.3f} of the information'.format(pca_explained_var))
        else:
            npca = int(np.ceil(np.interp(pca_explained_var, var,np.arange(npca_full)+1)))
            msgs.info('Truncated PCA to contain {:5.3f}'.format(pca_explained_var) + '% of the total variance. ' +
                      'Number of components to keep is npca = {:d}'.format(npca))
    else:
        npca = int(npca)
        var_trunc = np.interp(float(npca),np.arange(npca_full)+1.0, var)
        msgs.info('Truncated PCA with npca={:d} components contains {:5.3f}'.format(npca, var_trunc) + '% of the total variance.')

    if npca_full < npca:
        msgs.warn('Not enough good traces for a PCA fit of the requested dimensionality. The full (non-compressing) PCA has size: '
                  'npca_full = {:d}'.format(npca_full) + ' is < npca = {:d}'.format(npca))
        msgs.warn('Using the input trace for now. But you should lower npca <= npca_full')
        return xinit, {}, None, None

    if coeff_npoly is None:
        coeff_npoly = int(np.fmin(np.fmax(np.floor(3.3*ngood/norders),1.0),3.0))


    # Polynomial coefficient for PCA coefficients
    npoly_vec =np.zeros(npca, dtype=int)
    # Fit first pca dimension (with largest variance) with a higher order npoly depending on number of good orders.
    # Fit all higher dimensions (with lower variance) with a line
    # Cascade down and use lower order polynomial for PCA directions that contain less variance
    for ipoly in range(npca):
        npoly_vec[ipoly] = np.fmax(coeff_npoly - ipoly,1)

        pca = PCA(n_components=npca)
        pca_coeffs_use = pca.fit_transform(xpca_use)
        pca_vectors = pca.components_

    pca_coeffs_new = np.zeros((norders, npca))
    fit_dict = {}
    # Now loop over the dimensionality of the compression and perform a polynomial fit to
    for idim in range(npca):
        # Only fit the use_order orders, then use this to predict the others
        xfit = order_vec[use_order]
        yfit = pca_coeffs_use[:,idim]
        ncoeff = npoly_vec[idim]
        # ToDO robust_poly_fit needs to return minv and maxv as outputs for the fits to be usable downstream
        msk_new, poly_out = utils.robust_polyfit_djs(xfit, yfit, ncoeff, function='polynomial', maxiter=25,
                                                     lower=lower, upper=upper,
                                                     maxrej=maxrej,
                                                     sticky=False, minx = minv, maxx = maxv)
        pca_coeffs_new[:,idim] = utils.func_val(poly_out, order_vec, 'polynomial')
        fit_dict[str(idim)] = {}
        fit_dict[str(idim)]['coeffs'] = poly_out
        fit_dict[str(idim)]['minv'] = minv
        fit_dict[str(idim)]['maxv'] = maxv
        if debug:
            # Evaluate the fit
            xvec = np.linspace(order_vec.min(),order_vec.max(),num=100)
            robust_mask_new = msk_new == 1
            plt.plot(xfit, yfit, 'ko', mfc='None', markersize=8.0, label='pca coeff')
            plt.plot(xfit[~robust_mask_new], yfit[~robust_mask_new], 'r+', markersize=20.0,label='robust_polyfit_djs rejected')
            plt.plot(xvec, utils.func_val(poly_out, xvec, 'polynomial'),ls='-.', color='steelblue',
                     label='Polynomial fit of order={:d}'.format(ncoeff))
            plt.xlabel('Order Number', fontsize=14)
            plt.ylabel('PCA Coefficient', fontsize=14)
            plt.title('PCA Fit for Dimension #{:d}/{:d}'.format(idim + 1,npca))
            plt.legend()
            plt.show()

    pca_model = np.outer(pca.mean_,np.ones(norders)) + (np.dot(pca_coeffs_new, pca_vectors)).T
#   pca_model_mean = np.mean(pca_model,0)
#   pca_fit = np.outer(np.ones(nspec), xinit_mean) + (pca_model - pca_model_mean)
#   JFH which is correct?
    pca_fit = np.outer(np.ones(nspec), xinit_mean) + (pca_model)

    return pca_fit, fit_dict, pca.mean_, pca_vectors



def ech_objfind(image, ivar, slitmask, slit_left, slit_righ, inmask=None, order_vec=None, plate_scale=0.2,
                std_trace=None, ncoeff=5, npca=None, coeff_npoly=None, snr_trim=True, min_snr=0.0, nabove_min_snr=0,
                pca_explained_var=99.0, box_radius=2.0, fwhm=3.0, hand_extract_dict=None, nperslit=5, bg_smth=5.0,
                extract_maskwidth=3.0, sig_thresh = 5.0, peak_thresh=0.0, abs_thresh=0.0, specobj_dict=None,
                trim_edg=(5,5), show_peaks=False, show_fits=False, show_trace=False, show_single_trace=False, debug=False):
    """
    Object finding routine for Echelle spectrographs. This routine:
       1) runs object finding on each order individually
       2) Links the objects found together using a friends-of-friends algorithm on fractional order position.
       3) For objects which were only found on some orders, the standard (or the slit boundaries) are placed at the appropriate
          fractional position along the order.
       4) A PCA fit to the traces is performed using the routine above pca_fit

    image:  float ndarray, shape (nspec, nspat)
        Image to search for objects from. This image has shape (nspec, nspat) where the first dimension (nspec) is spectral,
        and second dimension (nspat) is spatial. Note this image can either have the sky background in it, or have already been sky subtracted.
        Object finding works best on sky-subtracted images. Ideally objfind would be run in another routine, global sky-subtraction performed, and
        then this code should be run. However, it is also possible to run this code on non sky subtracted images.
    ivar: float ndarray, shape (nspec, nspat)
       Inverse variance image for the input image.
    slitmask: int ndarray, shape (nspec, nspat)
       Integer image indicating the pixels that belong to each order. Pixels that are not on an order have value -1, and those
       that are on an order have a value equal to the slit number (i.e. 0 to nslits-1 from left to right on the image)
    slit_left:  float ndarray
        Left boundary of slit/order to be extracted (given as floating pt pixels). This a 1-d array with shape (nspec, 1)
        or (nspec)
    slit_righ:  float ndarray
        Left boundary of slit/order to be extracted (given as floating pt pixels). This a 1-d array with shape (nspec, 1)
        or (nspec)
    inmask: ndarray, bool, shape (nspec, nspat), default = None
        Input mask for the input image.
    plate_scale: float or ndarray, if an ndarray shape is (norders,) default = 0.2
       plate scale of your detector, in unit of arcsec/pix. This can either be a single float for every order, or an array
       with size norders indicating the plate scale of each order.
    ncoeff: int, default = 5
       Order of polynomial fit to traces
    npca: int, default = None
       Nmber of PCA components you want to keep. default is None and it will be assigned automatically by calculating
       the number of components contains approximately 99% of the variance
    coeff_npoly: int, default = None,
       order of polynomial used for PCA coefficients fitting. Default is None and this will be determined automatically.
    snr_trim: bool, default=True
       Trim objects based on S/N ratio determined from quick extraction
    min_snr: float, default = 0.0
       Minimum SNR for keeping an object. For an object to be kept it must have a median S/N ratio above min_snr for
       at least nabove_min_snr orders.
    nabove_min_snr: int, default = 0
       The required number of orders that an object must have with median SNR>min_snr in order to be kept.
    pca_percentile:
       percentile used for determining which order is a bad order
    box_radius: box_car extraction radius
    sig_thresh: threshord for finding objects
    show_peaks: whether plotting the QA of peak finding of your object in each order
    show_fits: Plot trace fitting
    show_trace: whether display the resulting traces on top of the image
    debug:

    Returns
    -------
    (sobjs, skymask): tuple

    sobjs: object
      Specobjs object containing the objects detected
    skymask: float ndarray, same shape as image
      Skymask indicating which pixels can be used for global sky subtraction
    """

    if specobj_dict is None:
        specobj_dict = {'setup': 'unknown', 'slitid': 999, 'det': 1, 'objtype': 'unknown', 'pypeline': 'Echelle'}


    # TODO Update FOF algorithm here with the one from scikit-learn.

    allmask = slitmask > -1
    if inmask is None:
        inmask = allmask

    frameshape = image.shape
    nspec = frameshape[0]
    nspat = frameshape[1]
    norders = slit_left.shape[1]

    if order_vec is None:
        order_vec = np.arange(norders)

    # TODO Use the order vec below instead of 0-norders indices
    if order_vec is None:
        order_vec = np.arange(norders)

    if isinstance(plate_scale,(float, int)):
        plate_scale_ord = np.full(norders, plate_scale)
    elif isinstance(plate_scale,(np.ndarray, list, tuple)):
        if len(plate_scale) == norders:
            plate_scale_ord = plate_scale
        elif len(plate_scale) == 1:
            plate_scale_ord = np.full(norders, plate_scale[0])
        else:
            msgs.error('Invalid size for plate_scale. It must either have one element or norders elements')
    else:
        msgs.error('Invalid type for plate scale')

    specmid = nspec // 2
    slit_width = slit_righ - slit_left
    spec_vec = np.arange(nspec)
    slit_spec_pos = nspec/2.0
    slit_spat_pos = np.zeros((norders, 2))
    for iord in range(norders):
        slit_spat_pos[iord, :] = (np.interp(slit_spec_pos, spec_vec, slit_left[:,iord]), np.interp(slit_spec_pos, spec_vec, slit_righ[:,iord]))

    # create the ouptut images skymask and objmask
    skymask_objfind = np.copy(allmask)
    # Loop over orders and find objects
    sobjs = specobjs.SpecObjs()
    # ToDo replace orderindx with the true order number here? Maybe not. Clean up slitid and orderindx!
    for iord  in range(norders):
        msgs.info('Finding objects on order # {:d}'.format(order_vec[iord]))
        thismask = slitmask == iord
        inmask_iord = inmask & thismask
<<<<<<< HEAD
        specobj_dict = {'setup': 'echelle', 'slitid': iord, 'det': 1, 'objtype': 'science'}
=======
        specobj_dict['slitid'] = iord
>>>>>>> bc3f374e
        try:
            std_in = std_trace[:,iord]
        except TypeError:
            std_in = None
        sobjs_slit, skymask_objfind[thismask] = \
            objfind(image, thismask, slit_left[:,iord], slit_righ[:,iord], inmask=inmask_iord,std_trace=std_in,
                    fwhm=fwhm,hand_extract_dict=hand_extract_dict, nperslit=nperslit, bg_smth=bg_smth,
                    extract_maskwidth=extract_maskwidth, sig_thresh=sig_thresh, peak_thresh=peak_thresh, abs_thresh=abs_thresh,
                    trim_edg=trim_edg, show_peaks=show_peaks,show_fits=show_fits, show_trace=show_single_trace,
                    specobj_dict=specobj_dict)
        # ToDO make the specobjs _set_item_ work with expressions like this spec[:].orderindx = iord
        for spec in sobjs_slit:
            spec.ech_orderindx = iord
            spec.ech_order = order_vec[iord]
        sobjs.add_sobj(sobjs_slit)

    nfound = len(sobjs)

    if nfound == 0:
        return sobjs, skymask_objfind[allmask]

    # Compute the FOF linking length based on the instrument place scale and matching length FOFSEP = 1.0"
    FOFSEP = 1.0 # separation of FOF algorithm in arcseconds
    FOF_frac = FOFSEP/(np.median(slit_width)*np.median(plate_scale_ord))

    # Run the FOF. We use fake coordinaes
    fracpos = sobjs.spat_fracpos
    ra_fake = fracpos/1000.0 # Divide all angles by 1000 to make geometry euclidian
    dec_fake = 0.0*fracpos
    if nfound>1:
        (inobj_id, multobj_id, firstobj_id, nextobj_id) = spheregroup(ra_fake, dec_fake, FOF_frac/1000.0)
        obj_id = inobj_id.copy()
        uni_obj_id, uni_ind = np.unique(obj_id, return_index=True)
        nobj = len(uni_obj_id)
        msgs.info('FOF matching found {:d}'.format(nobj) + ' unique objects')
    elif nfound==1:
        obj_id = np.zeros(1,dtype='int')
        uni_obj_id, uni_ind = np.unique(obj_id, return_index=True)
        nobj = len(obj_id)
        msgs.warn('Only find one object no FOF matching is needed')

    gfrac = np.zeros(nfound)
    for jj in range(nobj):
        this_obj_id = obj_id == uni_obj_id[jj]
        gfrac[this_obj_id] = np.median(fracpos[this_obj_id])

    uni_frac = gfrac[uni_ind]

    # Sort with respect to fractional slit location to guarantee that we have a similarly sorted list of objects later
    isort_frac = uni_frac.argsort()
    uni_obj_id = uni_obj_id[isort_frac]
    uni_frac = uni_frac[isort_frac]
    iord_vec = np.arange(norders)

    sobjs_align = sobjs.copy()
    # Loop over the orders and assign each specobj a fractional position and a obj_id number
    for iobj in range(nobj):
        for iord in range(norders):
            on_order = (obj_id == uni_obj_id[iobj]) & (sobjs_align.ech_orderindx == iord)
            # ToDO fix specobjs set_item to get rid of these crappy loops
            for spec in sobjs_align[on_order]:
                spec.ech_fracpos = uni_frac[iobj]
                spec.ech_objid = uni_obj_id[iobj]
                spec.objid = uni_obj_id[iobj]
                spec.ech_frac_was_fit = False



    # Now loop over objects and fill in the missing objects and their traces. We will fit the fraction slit position of the good orders where
    # an object was found and use that fit to predict the fractional slit position on the bad orders where no object was found
    for iobj in range(nobj):
        # Grab all the members of this obj_id from the object list
        indx_obj_id = sobjs_align.ech_objid == uni_obj_id[iobj]
        nthisobj_id = np.sum(indx_obj_id)
        # Perform the fit if this objects shows up on more than three orders
        if (nthisobj_id>3) and (nthisobj_id<norders):
            thisorderindx = sobjs_align[indx_obj_id].ech_orderindx
            goodorder = np.zeros(norders,dtype=bool)
            goodorder[thisorderindx] = True
            badorder = np.invert(goodorder)
            xcen_good = (sobjs_align[indx_obj_id].trace_spat).T
            slit_frac_good = (xcen_good-slit_left[:,goodorder])/slit_width[:,goodorder]
            # Fractional slit position averaged across the spectral direction for each order
            frac_mean_good = np.mean(slit_frac_good, 0)
            # Performa  linear fit to fractional slit position

            msk_frac, poly_coeff_frac = utils.robust_polyfit_djs(order_vec[goodorder], frac_mean_good, 1,
                                                                 function='polynomial', maxiter=20, lower=2, upper=2,
                                                                 use_mad= True, sticky=False,
                                                                 minx = order_vec.min(), maxx=order_vec.max())
            frac_mean_new = np.zeros(norders)
            frac_mean_new[badorder] = utils.func_val(poly_coeff_frac, iord_vec[badorder], 'polynomial',
                                                     minx = order_vec.min(),maxx=order_vec.max())
            frac_mean_new[goodorder] = frac_mean_good
            if debug:
                frac_mean_fit = utils.func_val(poly_coeff_frac, iord_vec, 'polynomial')
                plt.plot(iord_vec[goodorder][msk_frac], frac_mean_new[goodorder][msk_frac], 'ko', mfc='k', markersize=8.0, label='Good Orders Kept')
                plt.plot(iord_vec[goodorder][~msk_frac], frac_mean_new[goodorder][~msk_frac], 'ro', mfc='k', markersize=8.0, label='Good Orders Rejected')
                plt.plot(iord_vec[badorder], frac_mean_new[badorder], 'ko', mfc='None', markersize=8.0, label='Predicted Bad Orders')
                plt.plot(iord_vec,frac_mean_new,'+',color='cyan',markersize=12.0,label='Final Order Fraction')
                plt.plot(iord_vec, frac_mean_fit, 'r-', label='Fractional Order Position Fit')
                plt.xlabel('Order Index', fontsize=14)
                plt.ylabel('Fractional Slit Position', fontsize=14)
                plt.title('Fractional Slit Position Fitting')
                plt.legend()
                plt.show()
        else:
            frac_mean_new = np.full(norders, uni_frac[iobj])

        # Now loop over the orders and add objects on the ordrers for which the current object was not found
        for iord in range(norders):
            # Is the current object detected on this order?
            on_order = (sobjs_align.ech_objid == uni_obj_id[iobj]) & (sobjs_align.ech_orderindx == iord)
            if not np.any(on_order):
                # Add this to the sobjs_align, and assign required tags
                thisobj = specobjs.SpecObj(frameshape, slit_spat_pos[iord,:], slit_spec_pos, det = sobjs_align[0].det,
                                           setup = sobjs_align[0].setup, slitid = iord,
                                           objtype=sobjs_align[0].objtype)
                thisobj.ech_orderindx = iord
                thisobj.ech_order = order_vec[iord]
                thisobj.spat_fracpos = uni_frac[iobj]
                # Assign traces using the fractional position fit above
                if std_trace is not None:
                    x_trace = np.interp(slit_spec_pos, spec_vec, std_trace[:,iord])
                    shift = np.interp(slit_spec_pos, spec_vec,slit_left[:,iord] + slit_width[:,iord]*frac_mean_new[iord]) - x_trace
                    thisobj.trace_spat = std_trace[:,iord] + shift
                else:
                    thisobj.trace_spat = slit_left[:, iord] + slit_width[:, iord] * frac_mean_new[iord]  # new trace
                thisobj.trace_spec = spec_vec
                thisobj.spat_pixpos = thisobj.trace_spat[specmid]
                thisobj.set_idx(echelle=True)
                # Use the real detections of this objects for the FWHM
                this_obj_id = obj_id == uni_obj_id[iobj]
                # Assign to the fwhm of the nearest detected order
                imin = np.argmin(np.abs(sobjs_align[this_obj_id].ech_orderindx - iord))
                thisobj.fwhm = sobjs_align[imin].fwhm
                thisobj.maskwidth = sobjs_align[imin].maskwidth
                thisobj.ech_fracpos = uni_frac[iobj]
                thisobj.ech_objid = uni_obj_id[iobj]
                thisobj.objid = uni_obj_id[iobj]
                thisobj.ech_frac_was_fit = True
                sobjs_align.add_sobj(thisobj)
                obj_id = np.append(obj_id, uni_obj_id[iobj])
                gfrac = np.append(gfrac, uni_frac[iobj])


    # Loop over the objects and perform a quick and dirty extraction to assess S/N.
    varimg = utils.calc_ivar(ivar)
    flux_box = np.zeros((nspec, norders, nobj))
    ivar_box = np.zeros((nspec, norders, nobj))
    mask_box = np.zeros((nspec, norders, nobj))
    SNR_arr = np.zeros((norders, nobj))
    for iobj in range(nobj):
        for iord in range(norders):
            indx = (sobjs_align.ech_objid == uni_obj_id[iobj]) & (sobjs_align.ech_orderindx == iord)
            spec = sobjs_align[indx][0]
            thismask = slitmask == iord
            inmask_iord = inmask & thismask
            if snr_trim:
                # TODO make the snippet below its own function quick_extraction()
                box_rad_pix = box_radius/plate_scale_ord[iord]
                flux_tmp  = extract_boxcar(image*inmask_iord, spec.trace_spat,box_rad_pix, ycen = spec.trace_spec)
                var_tmp  = extract_boxcar(varimg*inmask_iord, spec.trace_spat,box_rad_pix, ycen = spec.trace_spec)
                ivar_tmp = utils.calc_ivar(var_tmp)
                pixtot  = extract_boxcar(ivar*0 + 1.0, spec.trace_spat,box_rad_pix, ycen = spec.trace_spec)
                mask_tmp = (extract_boxcar(ivar*inmask_iord == 0.0, spec.trace_spat,box_rad_pix, ycen = spec.trace_spec) != pixtot)
                flux_box[:,iord,iobj] = flux_tmp*mask_tmp
                ivar_box[:,iord,iobj] = np.fmax(ivar_tmp*mask_tmp,0.0)
                mask_box[:,iord,iobj] = mask_tmp
                (mean, med_sn, stddev) = sigma_clipped_stats(flux_box[mask_tmp,iord,iobj]*np.sqrt(ivar_box[mask_tmp,iord,iobj]),
                sigma_lower=5.0,sigma_upper=5.0)
                # ToDO assign this to sobjs_align for use in the extraction
                SNR_arr[iord,iobj] = med_sn
                spec.ech_snr = med_sn
            else:
                SNR_arr[iord, iobj] = 1e10
                spec.ech_snr = 1e10

    # Purge objects with low SNR that don't show up in enough orders, sort the list of objects with respect to obj_id
    # and orderindx
    keep_obj = np.zeros(nobj,dtype=bool)
    sobjs_trim = specobjs.SpecObjs()
    # objids are 1 based so that we can easily asign the negative to negative objects
    iobj_keep = 1
    for iobj in range(nobj):
        if (np.sum(SNR_arr[:,iobj] > min_snr) >= nabove_min_snr):
            keep_obj[iobj] = True
            ikeep = sobjs_align.ech_objid == uni_obj_id[iobj]
            sobjs_keep = sobjs_align[ikeep].copy()
            for spec in sobjs_keep:
                spec.ech_objid = iobj_keep
                spec.objid = iobj_keep
            sobjs_trim.add_sobj(sobjs_keep[np.argsort(sobjs_keep.ech_orderindx)])
            iobj_keep += 1
        else:
            msgs.info('Purging object #{:d}'.format(iobj) + ' which does not satisfy min_snr > {:5.2f}'.format(min_snr) +
                      ' on at least nabove_min_snr >= {:d}'.format(nabove_min_snr) + ' orders')

    nobj_trim = np.sum(keep_obj)
    if nobj_trim == 0:
        sobjs_final = specobjs.SpecObjs()
        skymask = create_skymask_fwhm(sobjs_final, allmask)
        return sobjs_final, skymask[allmask]

    SNR_arr_trim = SNR_arr[:,keep_obj]


    sobjs_final = sobjs_trim.copy()
    # Loop over the objects one by one and adjust/predict the traces
    pca_fits = np.zeros((nspec, norders, nobj_trim))
    for iobj in range(nobj_trim):
        indx_obj_id = sobjs_final.ech_objid == (iobj + 1)
        # PCA predict the masked orders which were not traced
        msgs.info('Fitting echelle object finding PCA for object {:d}\{:d} with median SNR = {:5.3f}'.format(
            iobj + 1,nobj_trim,np.median(sobjs_final[indx_obj_id].ech_snr)))
        pca_fits[:, :, iobj], _, _, _= pca_trace((sobjs_final[indx_obj_id].trace_spat).T,
                                         npca=npca, pca_explained_var=pca_explained_var, coeff_npoly=coeff_npoly,
                                         debug=debug)
        # Perform iterative flux weighted centroiding using new PCA predictions
        xinit_fweight = pca_fits[:,:,iobj].copy()
        inmask_now = inmask & allmask
        xfit_fweight, _, _, _= iter_tracefit(image, xinit_fweight, ncoeff, inmask = inmask_now, show_fits=show_fits)
        # Perform iterative Gaussian weighted centroiding
        xinit_gweight = xfit_fweight.copy()
        xfit_gweight, _ , _, _= iter_tracefit(image, xinit_gweight, ncoeff, inmask = inmask_now, gweight=True,show_fits=show_fits)
        # Assign the new traces
        for iord, spec in enumerate(sobjs_final[indx_obj_id]):
            spec.trace_spat = xfit_gweight[:,iord]
            spec.spat_pixpos = spec.trace_spat[specmid]

    # Set the IDs
    sobjs_final.set_idx(echelle=True)

    skymask_fwhm = create_skymask_fwhm(sobjs_final,allmask)
    skymask = skymask_objfind | skymask_fwhm

    if show_trace:
        viewer, ch = ginga.show_image(image*allmask)

        for spec in sobjs_trim:
            color = 'green' if spec.ech_frac_was_fit else 'magenta'
            ## Showing the final flux weighted centroiding from PCA predictions
            ginga.show_trace(viewer, ch, spec.trace_spat, spec.idx, color=color)


        for iobj in range(nobj_trim):
            for iord in range(norders):
                ## Showing PCA predicted locations before recomputing flux/gaussian weighted centroiding
                ginga.show_trace(viewer, ch, pca_fits[:,iord, iobj], str(uni_frac[iobj]), color='yellow')
                ## Showing the final traces from this routine
                ginga.show_trace(viewer, ch, sobjs_final.trace_spat[iord].T, sobjs_final.idx, color='cyan')


        # Labels for the points
        text_final = [dict(type='text', args=(nspat / 2 -40, nspec / 2, 'final trace'),
                           kwargs=dict(color='cyan', fontsize=20))]

        text_pca = [dict(type='text', args=(nspat / 2 -40, nspec / 2 - 30, 'PCA fit'),kwargs=dict(color='yellow', fontsize=20))]

        text_fit = [dict(type='text', args=(nspat / 2 -40, nspec / 2 - 60, 'predicted'),kwargs=dict(color='green', fontsize=20))]

        text_notfit = [dict(type='text', args=(nspat / 2 -40, nspec / 2 - 90, 'originally found'),kwargs=dict(color='magenta', fontsize=20))]

        canvas = viewer.canvas(ch._chname)
        canvas_list = text_final + text_pca + text_fit + text_notfit
        canvas.add('constructedcanvas', canvas_list)

    return sobjs_final, skymask[allmask]
<|MERGE_RESOLUTION|>--- conflicted
+++ resolved
@@ -1303,11 +1303,7 @@
     return xfit1, xpos1, xerr1, pos_set1
 
 
-<<<<<<< HEAD
-specobj_dict = {'setup': None, 'slitid': None, 'det': 1, 'objtype': 'science'}
-=======
 def create_skymask_fwhm(sobjs, thismask):
->>>>>>> bc3f374e
 
     nobj = len(sobjs)
     skymask = np.copy(thismask)
@@ -1559,13 +1555,8 @@
         for iobj in range(nobj_reg):
             # ToDo Label with objid and objind here?
             thisobj = specobjs.SpecObj(frameshape, slit_spat_pos, slit_spec_pos, det = specobj_dict['det'],
-<<<<<<< HEAD
-                              setup = specobj_dict['setup'], slitid = specobj_dict['slitid']
-                                       , objtype=specobj_dict['objtype'])
-=======
                                        setup = specobj_dict['setup'], slitid = specobj_dict['slitid'],
                                        objtype=specobj_dict['objtype'], pypeline=specobj_dict['pypeline'])
->>>>>>> bc3f374e
             thisobj.spat_fracpos = xcen[iobj]/nsamp
             thisobj.smash_peakflux = ypeak[iobj]
             thisobj.smash_nsig = ypeak[iobj]/sigma
@@ -2080,11 +2071,7 @@
         msgs.info('Finding objects on order # {:d}'.format(order_vec[iord]))
         thismask = slitmask == iord
         inmask_iord = inmask & thismask
-<<<<<<< HEAD
-        specobj_dict = {'setup': 'echelle', 'slitid': iord, 'det': 1, 'objtype': 'science'}
-=======
         specobj_dict['slitid'] = iord
->>>>>>> bc3f374e
         try:
             std_in = std_trace[:,iord]
         except TypeError:
