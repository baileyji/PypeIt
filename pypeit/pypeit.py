--- conflicted
+++ resolved
@@ -474,7 +474,7 @@
         self.det = det
 
         sci_image_files = self.fitstbl.find_frame_files('science', sci_ID=sci_ID)
-        self.scidx = self.fitstbl.find_frames('science', sci_ID=sci_ID, index=True)[0]
+        scidx = self.fitstbl.find_frames('science', sci_ID=sci_ID, index=True)[0]
         self.sciI = scienceimage.ScienceImage(self.spectrograph, sci_image_files, det=det,
                                               objtype='science', scidx=self.scidx, setup=self.setup,
                                               par=self.par['scienceimage'],
@@ -834,11 +834,7 @@
                     msgs.info("Performing a {0} correction".format(
                                                     self.caliBrate.par['wavelengths']['frame']))
                     vel, vel_corr \
-<<<<<<< HEAD
                             = wave.geomotion_correct(sobjs, maskslits, self.fitstbl, self.sciI.scidx,
-=======
-                            = wave.geomotion_correct(sobjs, maskslits, self.fitstbl, self.scidx,
->>>>>>> 4ab75a44
                                                      self.obstime,
                                                      self.spectrograph.telescope['longitude'],
                                                      self.spectrograph.telescope['latitude'],
@@ -852,11 +848,7 @@
 
         else:
             msgs.warn('No objects to extract for science frame' + msgs.newline()
-<<<<<<< HEAD
                       + self.fitstbl['filename'][self.sciI.scidx])
-=======
-                      + self.fitstbl['filename'][self.scidx])
->>>>>>> 4ab75a44
             # set to first pass global sky
             skymodel = global_sky0
             objmodel = np.zeros_like(sciimg)
