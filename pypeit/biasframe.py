--- conflicted
+++ resolved
@@ -3,13 +3,6 @@
 from __future__ import absolute_import, division, print_function
 
 import inspect
-<<<<<<< HEAD
-import os
-import numpy as np
-
-=======
->>>>>>> 0b220c2d
-
 from pypeit import msgs
 from pypeit import processimages
 from pypeit import masterframe
